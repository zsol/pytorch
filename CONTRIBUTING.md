--- conflicted
+++ resolved
@@ -242,13 +242,6 @@
   directly.)
 * [aten](aten) - C++ tensor library for PyTorch (no autograd support)
   * [src](aten/src) - [README](aten/src/README.md)
-<<<<<<< HEAD
-    * [TH](aten/src/TH)
-      * generic - Contains actual implementations of operators,
-        parametrized over `scalar_t`. Files here get compiled N times
-        per supported scalar type in PyTorch.
-=======
->>>>>>> 930067d1
     * [ATen](aten/src/ATen)
       * [core](aten/src/ATen/core) - Core functionality of ATen. This
         is migrating to top-level c10 folder.
