--- conflicted
+++ resolved
@@ -15,11 +15,8 @@
     skipCUDANonDefaultStreamIf, TEST_WITH_ASAN, TEST_WITH_UBSAN, TEST_WITH_TSAN, \
     IS_SANDCASTLE, IS_FBCODE, IS_REMOTE_GPU, IS_WINDOWS, TEST_MPS, \
     _TestParametrizer, compose_parametrize_fns, dtype_name, \
-<<<<<<< HEAD
-    NATIVE_DEVICES, skipIfTorchDynamo, get_tracked_input
-=======
-    TEST_WITH_MIOPEN_SUGGEST_NHWC, NATIVE_DEVICES, skipIfTorchDynamo
->>>>>>> 8a2e842a
+    TEST_WITH_MIOPEN_SUGGEST_NHWC, NATIVE_DEVICES, skipIfTorchDynamo, \
+    get_tracked_input, PRINT_REPRO_ON_FAILURE
 from torch.testing._internal.common_cuda import _get_torch_cuda_version, \
     TEST_CUSPARSE_GENERIC, TEST_HIPSPARSE_GENERIC, _get_torch_rocm_version
 from torch.testing._internal.common_dtype import get_all_dtypes
@@ -799,6 +796,12 @@
     torch.uint8,
     torch.bool
 )
+
+def _serialize_sample(sample_input):
+    # NB: For OpInfos, SampleInput.summary() prints in a cleaner way.
+    if getattr(sample_input, "summary", None) is not None:
+        return sample_input.summary()
+    return str(sample_input)
 
 # Decorator that defines the OpInfos a test template should be instantiated for.
 #
@@ -915,10 +918,11 @@
                             raise e
                         except Exception as e:
                             tracked_input = get_tracked_input()
-                            if tracked_input is not None:
+                            if PRINT_REPRO_ON_FAILURE and tracked_input is not None:
                                 raise Exception(
-                                    f"Error caused by {tracked_input.type_desc} "
-                                    f"{tracked_input.index}: {tracked_input.val}") from e
+                                    f"Caused by {tracked_input.type_desc} "
+                                    f"at index {tracked_input.index}: "
+                                    f"{_serialize_sample(tracked_input.val)}") from e
                             raise e
 
                     # Initialize info for the last inputs seen. This is useful for tracking
