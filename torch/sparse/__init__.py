--- conflicted
+++ resolved
@@ -360,8 +360,111 @@
             [0, 0, 0, 0, 0]])
 """)
 
-
-<<<<<<< HEAD
+class check_sparse_tensor_invariants(object):
+    """A tool to control checking sparse tensor invariants.
+
+The following options exists to manage sparsr tensor invariants
+checking in sparse tensor construction:
+
+1. Using a context manager:
+
+   .. code:: python
+
+       with torch.sparse.check_sparse_tensor_invariants():
+           run_my_model()
+
+2. Using a procedural approach:
+
+   .. code:: python
+
+       prev_checks_enabled = torch.sparse.check_sparse_tensor_invariants.is_enabled()
+       torch.sparse.check_sparse_tensor_invariants.enable()
+
+       run_my_model()
+
+       if not prev_checks_enabled:
+           torch.sparse.check_sparse_tensor_invariants.disable()
+
+3. Using function decoration:
+
+   .. code:: python
+
+       @torch.sparse.check_sparse_tensor_invariants()
+       def run_my_model():
+           ...
+
+       run_my_model()
+
+4. Using ``check_invariants`` keyword argument in sparse tensor constructor call.
+   For example:
+
+   >>> torch.sparse_csr_tensor([0, 1, 3], [0, 1], [1, 2], check_invariants=True)
+   Traceback (most recent call last):
+     File "<stdin>", line 1, in <module>
+   RuntimeError: `crow_indices[..., -1] == nnz` is not satisfied.
+    """
+
+    @staticmethod
+    def is_enabled():
+        r"""Returns True if the sparse tensor invariants checking is enabled.
+
+.. note::
+
+    Use :func:`torch.sparse.check_sparse_tensor_invariants.enable` or
+    :func:`torch.sparse.check_sparse_tensor_invariants.disable` to
+    manage the state of the sparse tensor invariants checks.
+        """
+        return torch._C._check_sparse_tensor_invariants()
+
+    @staticmethod
+    def enable():
+        r"""Enable sparse tensor invariants checking in sparse tensor constructors.
+
+.. note::
+
+    By default, the sparse tensor invariants checks are disabled. Use
+    :func:`torch.sparse.check_sparse_tensor_invariants.is_enabled` to
+    retrieve the current state of sparse tensor invariants checking.
+
+.. note::
+
+    The sparse tensor invariants check flag is effective to all sparse
+    tensor constructors, both in Python and ATen.
+
+    The flag can be locally overridden by the ``check_invariants``
+    optional argument of the sparse tensor constructor functions.
+        """
+        torch._C._set_check_sparse_tensor_invariants(True)
+
+    @staticmethod
+    def disable():
+        r"""Disable sparse tensor invariants checking in sparse tensor constructors.
+
+See :func:`torch.sparse.check_sparse_tensor_invariants.enable` for more information.
+        """
+        torch._C._set_check_sparse_tensor_invariants(False)
+
+    # context manager support
+    def __init__(self, enable=True):
+        self.state = enable
+        self.saved_state = self.is_enabled()
+
+    def __enter__(self):
+        torch._C._set_check_sparse_tensor_invariants(self.state)
+
+    def __exit__(self, type, value, traceback):
+        torch._C._set_check_sparse_tensor_invariants(self.saved_state)
+
+    # decorator support
+    def __call__(self, mth):
+
+        def test_mth(*args, **kwargs):
+            with type(self)(self.state):
+                return mth(*args, **kwargs)
+
+        return test_mth
+
+# Triton registrations
 def _has_triton():
     if not torch.cuda.is_available():
         return False
@@ -386,109 +489,4 @@
 
     # This code is evaluated on import torch and therefore cannot force initialization of the cuda rt
     # We must schedule the registration to occur lazily.
-    _lazy_call(register_sparse_cuda_impls)
-=======
-class check_sparse_tensor_invariants(object):
-    """A tool to control checking sparse tensor invariants.
-
-The following options exists to manage sparsr tensor invariants
-checking in sparse tensor construction:
-
-1. Using a context manager:
-
-   .. code:: python
-
-       with torch.sparse.check_sparse_tensor_invariants():
-           run_my_model()
-
-2. Using a procedural approach:
-
-   .. code:: python
-
-       prev_checks_enabled = torch.sparse.check_sparse_tensor_invariants.is_enabled()
-       torch.sparse.check_sparse_tensor_invariants.enable()
-
-       run_my_model()
-
-       if not prev_checks_enabled:
-           torch.sparse.check_sparse_tensor_invariants.disable()
-
-3. Using function decoration:
-
-   .. code:: python
-
-       @torch.sparse.check_sparse_tensor_invariants()
-       def run_my_model():
-           ...
-
-       run_my_model()
-
-4. Using ``check_invariants`` keyword argument in sparse tensor constructor call.
-   For example:
-
-   >>> torch.sparse_csr_tensor([0, 1, 3], [0, 1], [1, 2], check_invariants=True)
-   Traceback (most recent call last):
-     File "<stdin>", line 1, in <module>
-   RuntimeError: `crow_indices[..., -1] == nnz` is not satisfied.
-    """
-
-    @staticmethod
-    def is_enabled():
-        r"""Returns True if the sparse tensor invariants checking is enabled.
-
-.. note::
-
-    Use :func:`torch.sparse.check_sparse_tensor_invariants.enable` or
-    :func:`torch.sparse.check_sparse_tensor_invariants.disable` to
-    manage the state of the sparse tensor invariants checks.
-        """
-        return torch._C._check_sparse_tensor_invariants()
-
-    @staticmethod
-    def enable():
-        r"""Enable sparse tensor invariants checking in sparse tensor constructors.
-
-.. note::
-
-    By default, the sparse tensor invariants checks are disabled. Use
-    :func:`torch.sparse.check_sparse_tensor_invariants.is_enabled` to
-    retrieve the current state of sparse tensor invariants checking.
-
-.. note::
-
-    The sparse tensor invariants check flag is effective to all sparse
-    tensor constructors, both in Python and ATen.
-
-    The flag can be locally overridden by the ``check_invariants``
-    optional argument of the sparse tensor constructor functions.
-        """
-        torch._C._set_check_sparse_tensor_invariants(True)
-
-    @staticmethod
-    def disable():
-        r"""Disable sparse tensor invariants checking in sparse tensor constructors.
-
-See :func:`torch.sparse.check_sparse_tensor_invariants.enable` for more information.
-        """
-        torch._C._set_check_sparse_tensor_invariants(False)
-
-    # context manager support
-    def __init__(self, enable=True):
-        self.state = enable
-        self.saved_state = self.is_enabled()
-
-    def __enter__(self):
-        torch._C._set_check_sparse_tensor_invariants(self.state)
-
-    def __exit__(self, type, value, traceback):
-        torch._C._set_check_sparse_tensor_invariants(self.saved_state)
-
-    # decorator support
-    def __call__(self, mth):
-
-        def test_mth(*args, **kwargs):
-            with type(self)(self.state):
-                return mth(*args, **kwargs)
-
-        return test_mth
->>>>>>> 8f1c3c68
+    _lazy_call(register_sparse_cuda_impls)