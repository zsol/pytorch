import contextlib
import dataclasses
import functools
import itertools
import logging
import re
import textwrap
import traceback
from contextlib import nullcontext
from enum import Enum
from functools import partial
from inspect import signature
from typing import Any, Callable, ClassVar, Dict, List, Optional, Set, Tuple, Union
from unittest.mock import patch

import sympy
from sympy import Expr, Integer, simplify

import torch._logging

import torch.fx
import torch.utils._pytree as pytree
from torch._dynamo.utils import identity
from torch._prims_common import (
    compute_required_storage_length,
    is_boolean_dtype,
    is_float_dtype,
    make_channels_last_strides_for,
    make_contiguous_strides_for,
)
from torch.fx.experimental.symbolic_shapes import FloorDiv

from . import config, dependencies
from .codegen.common import index_prevent_reordering
from .cuda_properties import get_device_properties
from .dependencies import extract_read_writes, var_builder
from .utils import (
    argsort,
    cache_on_self,
    convert_shape_to_inductor,
    convert_shape_to_symint,
    developer_warning,
    sympy_dot,
    sympy_product,
    sympy_subs,
    sympy_symbol,
)
from .virtualized import ops, V

log = logging.getLogger(__name__)
indent = functools.partial(textwrap.indent, prefix="  ")
aten = torch.ops.aten

""" [Note: Inductor IR]

Inductor's IR is produced by executing 'lowering' code (see lowering.py).  Each
lowering is registered to a particular aten operator, and expects inputs that
correspond to the aten schema.  However, in place of torch Tensor inputs, lowerings
expect Inductor TensorBox inputs.

TensorBox IR represents torch tensors.  Tensors are sometimes single objects owning
storage, and sometimes views of another Tensor's storage.  Mutating tensor operations
(such as add_()) affect the underlying storage and any associated views.  Other operations
(such as .t_()) update metadata about the current view but don't modify the underlying storage.

To model this in Inductor, the IR distinguishes between TensorBox, View, StorageBox and Buffer.

TensorBox is the top level IR construct that any lowering should produce and maps to a torch.Tensor
output from an operation.  But just as torch.Tensors take different forms, TensorBox IR can
reference View IR or directly reference StorageBox IRs.

Some Inductor lowerings produce new sets of 'Box'es, while others (such as .t() or other view ops)
may take an existing TensorBox and point it to a new underlying View IR.

Tensors that directly own storage are represented as a chain of:
TensorBox -> StorageBox -> Buffer
where Buffer is a simple (1D) allocation, and StorageBox introduces the concept of a Layout.

If you mutate the data of such a tensor, we swing the StorageBox pointer to point to a new buffer
(leaving the old buffer unmodified and functionalizing the operation).

Tensors backed by views add one more indirection to the IR.
TensorBox -> View -> StorageBox -> Buffer
In these cases, the underlying StorageBox/Buffer will be shared with the pre-view TensorBox.
"""


def validate_ir(node_or_nodes):
    def _check_tensorbox(nodes):
        # Could expand this to check deeper properties
        # (e.g. TensorBox points to View or StorageBox)
        if isinstance(nodes, (List, Tuple)):
            for node in nodes:
                _check_tensorbox(node)
        else:
            assert isinstance(
                nodes,
                (
                    DynamicScalar,
                    TensorBox,
                    RandSeedBuffer,
                    sympy.Symbol,
                    sympy.core.relational.Relational,
                    Expr,
                ),
            ), f"Found {type(nodes)}, which is not a supported top level IR node. See [Note: Inductor IR]"

    # Be picky about the accepted data structure (don't use pytree here)
    _check_tensorbox(node_or_nodes)


def inverse_reorder(order):
    inv_order = dict(zip(order, range(len(order))))

    def reindex(index):
        assert len(index) == len(inv_order)
        return [index[inv_order[i]] for i in range(len(index))]

    return reindex


def same_reorder(order):
    def reindex(index):
        assert len(index) == len(order)
        return [index[order[i]] for i in range(len(index))]

    return reindex


def fuse_reindexing(reindex1, reindex2):
    def reindex(index):
        return reindex1(reindex2(index))

    return reindex


def stride_order2fill_order(order):
    """
    Convert stride order to fill order
    For channel last format,
    stride order = [3, 0, 2, 1] and fill order = [1, 3, 2, 0]
    """
    lookup = {pos: idx for idx, pos in enumerate(order)}
    fill_order = [lookup[i] for i in range(len(order))]
    return fill_order


def get_stride_order(seq):
    """
    Convert strides to stride order
    """
    sorted_idx = argsort(seq)
    out = [None for _ in range(len(seq))]
    for i, elem in enumerate(sorted_idx):
        out[elem] = i
    return out


def ir_node_to_tensor(x, guard_shape=True):
    if x is None:
        return None
    if not guard_shape:
        shape_fn = V.graph.sizevars.size_hint
    else:
        shape_fn = identity
    size = [shape_fn(s) for s in x.get_size()]
    if is_storage_and_layout(x):
        stride = [shape_fn(s) for s in x.get_layout().stride]
    else:
        stride = make_contiguous_strides_for(size)
    dtype = x.get_dtype()
    device = x.get_device()
    size = convert_shape_to_symint(size)
    stride = convert_shape_to_symint(stride)
    t = torch.empty_strided(
        size=size, stride=stride, dtype=dtype, device=device
    ).zero_()
    return t


class ModularIndexing(sympy.Function):
    """
    ModularIndexing(a, b, c) => (a // b) % c
    """

    nargs = (3,)
    is_integer = True

    @classmethod
    def eval(cls, base, divisor, modulus):
        if base == 0 or modulus == 1:
            return sympy.Integer(0)

        if (
            isinstance(base, sympy.Integer)
            and isinstance(divisor, sympy.Integer)
            and isinstance(modulus, sympy.Integer)
        ):
            return (base // divisor) % modulus

        if divisor != 1:
            gcd = sympy.gcd(base, divisor)
            if gcd != 1:
                return ModularIndexing(
                    simplify(base / gcd), simplify(divisor / gcd), modulus
                )

        if isinstance(base, sympy.Add):
            new_terms = []
            all_positive = True
            for term in base.args:
                if sympy.gcd(term, modulus * divisor) != modulus * divisor:
                    if (isinstance(term, sympy.Integer) and term < 0) or (
                        isinstance(term, sympy.Mul)
                        and isinstance(term.args[0], sympy.Integer)
                        and term.args[0] < 0
                    ):
                        # workaround for https://github.com/openai/triton/issues/619,
                        # if there are negative terms, // produces wrong result
                        # TODO if https://github.com/openai/triton/issues/619 is fixed
                        # this optimization would become valid
                        all_positive = False
                        break
                    else:
                        new_terms.append(term)

            if len(new_terms) != len(base.args) and all_positive:
                return ModularIndexing(sum(new_terms), divisor, modulus)

        if isinstance(base, FloorDiv):
            return ModularIndexing(base.args[0], base.args[1] * divisor, modulus)


class CleanDiv(FloorDiv):
    """
    Div where we can assume no rounding.
    This is to enable future optimizations.
    """

    pass


class CeilDiv(sympy.Function):
    """
    Div used in indexing that rounds up.
    """

    is_integer = True

    def __new__(cls, base, divisor):
        if sympy.gcd(base, divisor) == divisor:
            return CleanDiv(base, divisor)
        else:
            return FloorDiv(base + (divisor - 1), divisor)


def get_device_type(x):
    if getattr(x, "get_device", None):
        return get_device_type(x.get_device())
    if isinstance(x, torch.device):
        return x.type
    return None


def is_triton(x):
    return get_device_type(x) == "cuda"


def is_cpu(x):
    return get_device_type(x) == "cpu"


@dataclasses.dataclass
class IRNode:
    _current_origins: ClassVar[Set[Any]] = set()

    @staticmethod
    @contextlib.contextmanager
    def current_origins(origins: Set[torch.fx.Node]):
        old = IRNode._current_origins
        IRNode._current_origins = old | origins
        try:
            yield
        finally:
            IRNode._current_origins = old

    def __post_init__(self):
        self.origins = set(self._current_origins)
        self.traceback = traceback.format_stack() if config.debug_ir_traceback else None

    def get_traceback(self):
        return self.traceback

    def common_repr(self):
        origins = f"origins={getattr(self, 'origins', '')}"
        if len(origins) > 64:
            # this can get *very* long
            origins = f"{origins[:61]}..."
        return [origins]

    def str_helper(self, lines):
        lines = lines + self.common_repr()
        lines = indent(",\n".join(map(str, lines)))
        return f"{type(self).__name__}(\n{lines}\n)"

    def is_user_of(self, name):
        return any(name == dep.name for dep in self.get_reads())

    def get_numel(self):
        return sympy_product(self.get_size())


@dataclasses.dataclass
class Loops(IRNode):
    device: torch.device
    dtype: torch.dtype
    inner_fn: Callable
    ranges: List[Expr]

    def __str__(self, names=("ranges",)):
        return self.str_helper(
            [
                f"'{self.device.type}'",
                str(self.dtype),
                self.inner_fn_str(),
            ]
            + [f"{name}={getattr(self, name)}" for name in names]
            + [f"origin_node={self.origin_node!r}"]
        )

    def __post_init__(self):
        super().__post_init__()
        self.origin_node = None

    __repr__ = __str__

    def get_dtype(self):
        return self.dtype

    def get_device(self):
        return self.device

    def get_origin_node(self):
        return self.origin_node

    def get_size(self):
        return self.ranges

    def is_extern(self):
        return False

    @classmethod
    def create(cls, *args, **kwargs):
        origin_node = kwargs.pop("origin_node", None)
        tb = kwargs.pop("traceback", None)
        r = cls(*args, **kwargs)
        r.origin_node = origin_node
        r.traceback = (
            tb or traceback.format_stack() if config.debug_ir_traceback else None
        )
        return TensorBox.create(r)

    @staticmethod
    def _index(ranges, prefix="i"):
        return [
            sympy.Integer(0) if s == 1 else sympy_symbol(f"{prefix}{n}")
            for n, s in enumerate(ranges)
        ]

    @cache_on_self
    def inner_fn_str(self):
        index = self._index(self.ranges)
        return V.KernelFormatterHandler.ir_to_string(self.inner_fn, index)

    def is_zero_elements(self):
        return any(r == 0 for r in self.ranges)

    @cache_on_self
    def get_reads(self):
        with patch.object(FlexibleLayout, "allow_indexing", True):
            if self.get_reduction_type():
                return extract_read_writes(
                    self.make_loader(),
                    self.get_size(),
                    self.get_reduction_size(),
                ).reads
            else:
                return extract_read_writes(
                    self.make_loader(),
                    self.get_size(),
                ).reads


class Pointwise(Loops):
    def make_loader(self):
        return self.inner_fn

    def get_reduction_size(self):
        return []

    def get_reduction_type(self):
        return None

    def store_output(self, output_name, indexer, vars):
        return ops.store(output_name, indexer(vars), self.inner_fn(vars))

    def constant_to_device(self, device):
        """Move this to a given device. Requires that all reads are to constants."""
        loader = self.make_loader()
        loader = patch.object(ConstantBuffer, "override_device", device)(loader)
        return Pointwise(device, self.dtype, loader, self.ranges)


@dataclasses.dataclass
class Scatter(Pointwise):
    output_indexer: Callable[[List[Expr]], Expr]
    scatter_mode: Optional[str] = None

    def constant_to_device(self, device):
        """Move this to a given device. Requires that all reads are to constants."""
        loader = self.make_loader()
        loader = patch.object(ConstantBuffer, "override_device", device)(loader)
        return Scatter(
            device,
            self.dtype,
            loader,
            self.ranges,
            self.output_indexer,
            self.scatter_mode,
        )

    def store_output(self, output_name, indexer, vars):
        return ops.store(
            output_name,
            indexer(self.output_indexer(vars)),
            self.inner_fn(vars),
            mode=self.scatter_mode,
        )


class ReductionHint(Enum):
    INNER = 0
    OUTER = 1
    OUTER_TINY = 2
    DEFAULT = 3


class TileHint(Enum):
    SQUARE = 0
    DEFAULT = 1


@dataclasses.dataclass
class Reduction(Loops):
    reduction_ranges: List[Expr]
    reduction_type: str
    # self.dtype represents the dst dtype
    src_dtype: torch.dtype
    reduction_hint: ReductionHint

    def __str__(self):
        return Loops.__str__(
            self, names=("ranges", "reduction_ranges", "reduction_type")
        )

    __repr__ = __str__

    def get_reduction_size(self):
        return self.reduction_ranges

    def get_reduction_type(self):
        return self.reduction_type

    def store_reduction(self, output_name, indexer, vars, reduction_vars):
        return ops.reduction(
            output_name,
            self.dtype,
            self.src_dtype,
            self.reduction_type,
            indexer(vars),
            self.inner_fn(vars, reduction_vars),
        )

    def index_length(self):
        return len(self.ranges) + len(self.reduction_ranges)

    @cache_on_self
    def inner_fn_str(self):
        index = self._index(self.ranges)
        rindex = self._index(self.reduction_ranges, "r")
        return V.KernelFormatterHandler.ir_to_string(
            self.inner_fn,
            index,
            rindex,
        )

    def constant_to_device(self, device):
        """Move this to a given device. Requires that all reads are to constants."""
        loader = self.make_loader()
        loader = patch.object(ConstantBuffer, "override_device", device)(loader)
        return Reduction(
            device,
            self.dtype,
            loader,
            self.ranges,
            self.reduction_ranges,
            self.reduction_type,
            self.src_dtype,
            ReductionHint.DEFAULT,
        )

    @staticmethod
    def num_splits(
        device,
        dst_dtype,
        src_dtype,
        inner_fn,
        ranges,
        reduction_ranges,
        reduction_type,
        reduction_numel,
    ):
        num_sm = get_device_properties(device).multi_processor_count
        min_elements_per_thread = 32
        max_elements_per_thread = 512
        threads_per_sm = 2048
        min_elements_per_device = min_elements_per_thread * num_sm * threads_per_sm
        max_elements_per_device = max_elements_per_thread * num_sm * threads_per_sm

        def inner_reduction_splits(reduction_numel_hint, numel_hint):
            # do heuristics that's close to eager mode for split inner reduction
            # we leak reduction autotune configs here, and will need to refactor to avoid this later
            num_warps = 8
            num_threads = 32 * num_warps
            if numel_hint >= 2 * num_sm:  # don't split if there are enough outputs
                return 1
            if reduction_numel_hint <= 8192:
                return 1
            if reduction_numel_hint * numel_hint <= min_elements_per_device:
                split_size = min_elements_per_thread
            elif reduction_numel_hint * numel_hint < max_elements_per_device:
                target_blocks = num_sm * threads_per_sm // (2 * num_threads)
                blocks_per_output = (target_blocks + numel_hint - 1) // numel_hint
                tmp_split_size = (
                    reduction_numel_hint + num_threads * blocks_per_output - 1
                ) // (num_threads * blocks_per_output)
                divisors = sympy.divisors(reduction_numel_hint)
                closest = min(divisors, key=lambda x: abs(x - tmp_split_size))
                if abs(closest - tmp_split_size) < 30:
                    # prefer even splits, but never smalle than min_elements_per_thread
                    split_size = max(closest, min_elements_per_thread)
                else:
                    split_size = tmp_split_size
            else:
                divisors = sympy.divisors(reduction_numel_hint)
                closest = min(divisors, key=lambda x: abs(x - max_elements_per_thread))
                if abs(closest - max_elements_per_thread) < 50:
                    # prefer even splits
                    split_size = closest
                else:
                    split_size = max_elements_per_thread
            return (reduction_numel_hint + split_size * num_threads - 1) // (
                split_size * num_threads
            )

        def outer_reduction_splits(reduction_numel_hint, numel_hint):
            # TODO the best heuristic currently has XBLOCK (corresponding to numel_hint) 128
            # extend to even smaller number of outputs
            num_warps = 8
            num_threads = num_warps * 32
            rvals_per_thread = 4  # comes from heuristics, refactor to not leak here
            xvals_per_block = 128
            xblocks = (numel_hint + xvals_per_block - 1) // xvals_per_block
            if reduction_numel_hint * numel_hint < min_elements_per_device:
                split_size = min_elements_per_thread
            elif reduction_numel_hint * numel_hint < max_elements_per_device:
                target_blocks = num_sm * threads_per_sm // (num_threads)
                target_blocks = (target_blocks + xblocks - 1) // xblocks
                tmp_split_size = (
                    reduction_numel_hint + rvals_per_thread * target_blocks - 1
                ) // (rvals_per_thread * target_blocks)
                divisors = sympy.divisors(reduction_numel_hint)
                closest = min(divisors, key=lambda x: abs(x - tmp_split_size))
                if abs(tmp_split_size - closest) < 20:
                    split_size = max(closest, min_elements_per_thread)
                else:
                    split_size = tmp_split_size
            else:
                divisors = sympy.divisors(reduction_numel_hint)
                closest = min(divisors, key=lambda x: abs(x - max_elements_per_thread))
                if abs(closest - max_elements_per_thread) < 50:
                    # prefer even splits
                    split_size = closest
                else:
                    split_size = max_elements_per_thread

            return (reduction_numel_hint + rvals_per_thread * split_size - 1) // (
                rvals_per_thread * split_size
            )

        reduction_numel_hint = V.graph.sizevars.size_hint(reduction_numel)
        numel_hint = V.graph.sizevars.size_hint(sympy_product(ranges))
        # easy cases
        if numel_hint == 1:
            return ReductionHint.INNER, inner_reduction_splits(
                reduction_numel_hint, numel_hint
            )
        if (
            reduction_numel_hint <= min_elements_per_thread
            or numel_hint >= num_sm * 2 * 32
        ):
            return ReductionHint.DEFAULT, 1

        r = Reduction(
            device,
            dst_dtype,
            inner_fn,
            ranges,
            reduction_ranges,
            reduction_type,
            src_dtype,
            ReductionHint.DEFAULT,
        )

        def get_read_indices(r):
            cb = ComputedBuffer(
                name=None,
                layout=FlexibleLayout(
                    device=r.get_device(),
                    dtype=r.get_dtype(),
                    size=r.get_size(),
                ),
                data=r,
            )
            read_writes = cb.get_read_writes()
            # try finding the full size producer
            # TODO this will fail for something like ((1, N) * (N, 1)).sum()
            # this would also possibly be wrong for producers with the different contiguity but we hope those cases are rare
            range_vars = [
                r
                for r in read_writes.range_vars
                if isinstance(r, sympy.Expr) and not isinstance(r, sympy.Number)
            ]
            indices = []
            changed = False
            for md in sorted(read_writes.reads, key=lambda x: x.name):
                if all(r in md.index.free_symbols for r in range_vars):
                    indices.append(md.index)
                    if md.name in V.graph.name_to_buffer:
                        buf = V.graph.name_to_buffer[md.name]
                        original_stride = buf.layout.stride
                        buf.decide_layout()
                        if buf.layout.stride != original_stride:
                            changed = True
            return indices, changed

        indices, changed = get_read_indices(r)
        if changed:
            indices, _ = get_read_indices(r)

        if len(indices) == 0:
            # TODO determine splits when all inputs are broadcast
            return ReductionHint.DEFAULT, 1

        _, (_, reduction_vars), ranges = dependencies.index_vars_squeeze(
            r.get_size(), r.get_reduction_size()
        )
        num_outer = 0
        num_inner = 0
        for i in indices:
            i = V.graph.sizevars.simplify_with_ranges(i, ranges)
            strides = V.graph.sizevars.stride_hints(i, reduction_vars, ranges.keys())
            outer = all(s > 1 for s in strides)
            if outer:
                num_outer += 1
            else:
                num_inner += 1
        if num_inner > num_outer:
            return ReductionHint.INNER, inner_reduction_splits(
                reduction_numel_hint, numel_hint
            )
        else:
            return ReductionHint.OUTER, outer_reduction_splits(
                reduction_numel_hint, numel_hint
            )

    @staticmethod
    def _unroll_reduction_fn(inner_fn, reduction_ranges, reduction_type):
        """Convert inner_fn from a reduction to an pointwise"""
        reduction_ranges = [
            V.graph.sizevars.guard_static_shape(x) for x in reduction_ranges
        ]

        if reduction_type == "sum":

            def combine_fn(a, b):
                return ops.add(a, b)

        elif reduction_type == "prod":

            def combine_fn(a, b):
                return ops.mul(a, b)

        elif reduction_type == "xor_sum":

            def combine_fn(a, b):
                return ops.bitwise_xor(a, b)

        elif reduction_type == "min":

            def combine_fn(a, b):
                return ops.minimum(a, b)

        elif reduction_type == "max":

            def combine_fn(a, b):
                return ops.maximum(a, b)

        elif reduction_type == "any":

            def combine_fn(a, b):
                return ops.logical_or(a, b)

        elif reduction_type == "argmin":

            def combine_fn(a, b):
                a_value, a_index = a
                b_value, b_index = b
                mask = ops.lt(b_value, a_value)
                a_isnan = ops.ne(a_value, a_value)
                b_isnan = ops.ne(b_value, b_value)
                mask = ops.logical_or(mask, ops.gt(b_isnan, a_isnan))

                return (
                    ops.where(mask, b_value, a_value),
                    ops.where(mask, b_index, a_index),
                )

        elif reduction_type == "argmax":

            def combine_fn(a, b):
                a_value, a_index = a
                b_value, b_index = b
                mask = ops.gt(b_value, a_value)
                a_isnan = ops.ne(a_value, a_value)
                b_isnan = ops.ne(b_value, b_value)
                mask = ops.logical_or(mask, ops.gt(b_isnan, a_isnan))

                return (
                    ops.where(mask, b_value, a_value),
                    ops.where(mask, b_index, a_index),
                )

        else:
            raise NotImplementedError(f"unknown reduction_type={reduction_type}")

        def fn(index):
            return functools.reduce(
                combine_fn,
                (
                    value_fn(index, rindex)
                    for rindex in itertools.product(
                        *[range(x) for x in reduction_ranges]
                    )
                ),
            )

        if reduction_type in ("argmin", "argmax"):
            flatten_index = FixedLayout(
                None,
                None,
                reduction_ranges,
                FlexibleLayout.contiguous_strides(reduction_ranges),
            ).make_indexer()

            def value_fn(index, rindex):
                rindex = [sympy.expand(i) for i in rindex]
                return (
                    inner_fn(index, rindex),
                    ops.index_expr(flatten_index(rindex), torch.int64),
                )

            return lambda index: fn(index)[1]
        else:
            value_fn = inner_fn
            return fn

    @classmethod
    def create(
        cls,
        device: torch.device,
        dst_dtype: torch.dtype,
        src_dtype: torch.dtype,
        inner_fn: Callable,
        ranges: List[Expr],
        reduction_ranges: List[Expr],
        reduction_type: str,
        reduction_hint: ReductionHint = ReductionHint.DEFAULT,
    ):
        reduction_numel = V.graph.sizevars.simplify(sympy_product(reduction_ranges))

        if reduction_numel == 0:
            # N.B. This is a hack to generate the literal of the given type
            # Ideally, we should be fixing `def constant` in triton.py
            # but it breaks due to hardcoded dtypes in other places
            def py_cnst(val):
                return (
                    bool(val)
                    if dst_dtype == torch.bool
                    else float(val)
                    if dst_dtype.is_floating_point
                    else int(val)
                )

            rtypes_to_inits = {
                "sum": py_cnst(0),
                "xor_sum": py_cnst(0),
                "prod": py_cnst(1),
                "any": py_cnst(0),
                # "all" is desugared to `!any(!val)`
            }

            assert (
                reduction_type in rtypes_to_inits.keys()
            ), f"{reduction_type} not supported for zero-dimension tensors!"

            def const_fn(index):
                return ops.constant(rtypes_to_inits[reduction_type], dst_dtype)

            return Pointwise.create(
                device=device,
                dtype=src_dtype,
                inner_fn=const_fn,
                ranges=list(ranges),
            )

        if reduction_numel == 1:
            # this reduction is actually a pointwise op
            if reduction_type in ("argmin", "argmax"):

                def fn(index):
                    return ops.constant(0, dst_dtype)

            else:

                def fn(index):
                    reduction_index = [sympy.Integer(0) for _ in reduction_ranges]
                    return inner_fn(index, reduction_index)

            return Pointwise.create(device, dst_dtype, fn, ranges)

        if (
            isinstance(reduction_numel, sympy.Integer)
            and V.graph.sizevars.size_hint(reduction_numel)
            < config.unroll_reductions_threshold
            and sympy_product(ranges) != 1
        ):
            return Pointwise.create(
                device,
                dst_dtype,
                cls._unroll_reduction_fn(inner_fn, reduction_ranges, reduction_type),
                ranges,
            )

        split_reduction = (
            is_triton(device)
            and reduction_type
            not in {
                "argmax",
                "argmin",
            }
            and config.split_reductions
        )
        if split_reduction:
            # TODO(voz): dedup with sizevar util introduced in other PR
            def _is_static(x):
                return isinstance(x, (int, sympy.Integer))

            split_reduction = (
                all(_is_static(r) for r in ranges)
                and all(_is_static(r) for r in reduction_ranges)
                and _is_static(reduction_numel)
            )

        if split_reduction:
            # triton doesn't support reduce to single element well, so break it up
            hint, split = cls.num_splits(
                device,
                dst_dtype,
                src_dtype,
                inner_fn,
                ranges,
                reduction_ranges,
                reduction_type,
                reduction_numel,
            )
            # intermediate reduction in split can contain complex indexing,
            # and num_splits will fail to correctly set the hint
            # reuse the passed hint if available
            if reduction_hint == ReductionHint.DEFAULT:
                reduction_hint = hint
            if split > 1:
                # triton doesn't support reduce to single element well, so break it up
                return cls.create_multilayer(
                    device,
                    dst_dtype,
                    src_dtype,
                    inner_fn,
                    ranges,
                    reduction_ranges,
                    reduction_type,
                    split,
                    reduction_hint,
                )

        return TensorBox.create(
            Reduction(
                device,
                dst_dtype,
                inner_fn,
                ranges,
                reduction_ranges,
                reduction_type,
                src_dtype,
                reduction_hint,
            )
        )

    @staticmethod
    def default_value(reduction_type, dtype):
        if reduction_type in {"max", "argmax"}:
            if is_float_dtype(dtype):
                return float("-inf")
            elif is_boolean_dtype(dtype):
                return 0
            else:
                return torch.iinfo(dtype).min
        if reduction_type in {"min", "argmin"}:
            if is_float_dtype(dtype):
                return float("inf")
            elif is_boolean_dtype(dtype):
                return 1
            else:
                return torch.iinfo(dtype).max

        return {
            "sum": 0,
            "prod": 1,
            "xor_sum": 0,
            "any": 0,
        }[reduction_type]

    @classmethod
    def create_multilayer(
        cls,
        device: torch.device,
        dst_dtype: torch.dtype,
        src_dtype: torch.dtype,
        inner_fn: Callable,
        ranges: List[Expr],
        reduction_ranges: List[Expr],
        reduction_type: str,
        split: int,
        reduction_hint: ReductionHint,
    ):
        """
        Break a large reduction up into multiple smaller reductions
        recursively
        """
        reduction_numel = sympy_product(reduction_ranges)

        # TODO(jansel): convert this to dynamic shapes
        # TODO(jansel): realize the reduction so we can do dynamic indexing
        reduction_ranges = [
            sympy.Integer(V.graph.sizevars.guard_static_shape(s))
            for s in reduction_ranges
        ]
        reduction_numel = sympy.Integer(
            V.graph.sizevars.guard_static_shape(reduction_numel)
        )

        if V.graph.sizevars.size_hint(reduction_numel) % split == 0:
            need_mask = False
        else:
            need_mask = True

        split = sympy.Integer(split)
        block_size = FloorDiv(reduction_numel + (split - 1), split)

        reindex = View.dynamic_reshape_indexer(reduction_ranges, [reduction_numel])

        def wrapper_fn(index, reduction_index):
            (reduction_index,) = reduction_index
            *new_index, reduction_block = index
            indices = block_size * reduction_block + reduction_index

            def body():
                return inner_fn(new_index, reindex([indices]))

            if need_mask:
                mask = ops.lt(
                    ops.index_expr(indices, torch.int32),
                    ops.index_expr(reduction_numel, torch.int32),
                )
                return ops.masked(
                    mask, body, cls.default_value(reduction_type, dst_dtype)
                )
            else:
                return body()

        # triton will automatically compute reductions in fp32 if reducing over fp16/bf16
        # within the kernel. keep the intermediate in fp32 so as to keep the whole reduction
        # in fp32 and not reduce precision by breaking up the kernel into multiple layers
        intermediate_dtype = (
            dst_dtype
            if dst_dtype not in (torch.float16, torch.bfloat16)
            else torch.float
        )
        intermediate = Reduction.create(
            device,
            intermediate_dtype,
            src_dtype,
            wrapper_fn,
            [*ranges, split],
            [block_size],
            reduction_type,
            reduction_hint,
        )
        intermediate.realize()
        intermediate_loader = intermediate.make_loader()

        def intermediate_fn(index, reduction_index):
            return intermediate_loader([*index, *reduction_index])

        numel_hint = V.graph.sizevars.size_hint(sympy_product(ranges))
        if split <= 512 and numel_hint <= 512 and reduction_hint == ReductionHint.OUTER:
            reduction_hint = ReductionHint.OUTER_TINY
        if (
            split <= 1024
            and numel_hint <= 256
            and reduction_hint == ReductionHint.OUTER
        ):
            reduction_hint = ReductionHint.OUTER_TINY
        return TensorBox.create(
            Reduction(
                device,
                dst_dtype,
                intermediate_fn,
                ranges,
                [split],
                reduction_type,
                src_dtype,
                reduction_hint,
            )
        )


def is_storage_and_layout(x):
    try:
        as_storage_and_layout(x, freeze=False)
        return True
    except NotImplementedError:
        return False


def is_contiguous_storage_and_layout(x):
    try:
        buffer, layout = as_storage_and_layout(x, freeze=False)
        return layout.is_contiguous()
    except NotImplementedError:
        return False


def as_storage_and_layout(x, freeze=True, want_contiguous=False, stride_order=None):
    """Try to simplify x into a StorageBox and a Layout"""
    if isinstance(x, TensorBox):
        return as_storage_and_layout(
            x.data,
            freeze=freeze,
            want_contiguous=want_contiguous,
            stride_order=stride_order,
        )
    if isinstance(x, StorageBox) and isinstance(x.data, Buffer):
        if freeze:
            if want_contiguous:
                x.data.freeze_layout()
                assert x.data.layout.is_contiguous()
            elif stride_order is not None:
                x.data.freeze_layout_with_stride_order(stride_order)
            else:
                x.data.decide_layout()
        return x, x.data.layout
    if isinstance(x, ReinterpretView):
        # making the base of x contiguous or stride_ordered will not necessarily make
        # the ReinterpretedView either, so dont pass along those arguments
        buffer, _ = as_storage_and_layout(
            x.data,
            freeze=freeze,
        )
        return buffer, x.layout
    raise NotImplementedError


as_contiguous_storage_and_layout = functools.partial(
    as_storage_and_layout, want_contiguous=True
)


def is_stride_order_storage_and_layout(x, stride_order):
    try:
        buffer, layout = as_storage_and_layout(x, freeze=False)
        return layout.is_stride_ordered(stride_order)
    except NotImplementedError:
        return False


@dataclasses.dataclass
class BaseView(IRNode):
    data: IRNode

    def get_dtype(self):
        return self.data.get_dtype()

    def get_device(self):
        return self.data.get_device()

    def get_origin_node(self):
        return None

    def get_name(self):
        return self.data.get_name()

    def mark_reuse(self, users):
        return self.data.mark_reuse(users)

    def has_exceeded_max_reads(self):
        return self.data.has_exceeded_max_reads()

    def realize(self):
        return self.data.realize()

    def realize_hint(self):
        return self.data.realize_hint()

    def get_storage_numel(self):
        return self.data.get_storage_numel()

    def is_extern(self):
        return self.data.is_extern()

    @cache_on_self
    def get_reads(self):
        with patch.object(FlexibleLayout, "allow_indexing", True):
            return extract_read_writes(
                self.make_loader(),
                self.get_size(),
            ).reads

    def unwrap_view(self):
        x = self
        while isinstance(x, BaseView):
            x = x.data
        return x

    def constant_to_device(self, device):
        """Move this to a given device. Requires that all reads are to constants."""
        loader = self.make_loader()
        loader = patch.object(ConstantBuffer, "override_device", device)(loader)
        return Pointwise(device, self.get_dtype(), loader, self.get_size())


@dataclasses.dataclass
class ExpandView(BaseView):
    size: List[Expr]

    @staticmethod
    def _normalize_size(x, new_size):
        """Replace `-1` with correct sizes"""
        new_size = list(map(sympy.expand, new_size))
        old_size = x.get_size()
        old_size = [None] * (len(new_size) - len(old_size)) + list(old_size)
        assert len(new_size) == len(old_size)
        for i in range(len(new_size)):
            if new_size[i] == -1:
                assert old_size[i] is not None
                new_size[i] = old_size[i]
        return new_size

    @classmethod
    def create(cls, x, new_size):
        new_size = cls._normalize_size(x, new_size)

        if is_storage_and_layout(x):
            storage, old_layout = as_storage_and_layout(x)
            skip = len(new_size) - len(old_layout.size)
            assert skip >= 0
            new_stride = [sympy.Integer(0)] * skip
            for stride, size in zip(old_layout.stride, old_layout.size):
                new_stride.append(stride if size != 1 else sympy.Integer(0))
            new_layout = FixedLayout(
                old_layout.device,
                old_layout.dtype,
                list(new_size),
                new_stride,
                old_layout.offset,
            )
            return ReinterpretView(storage, new_layout)

        return ExpandView(x, new_size)

    def get_size(self):
        return self.size

    def make_loader(self):
        target = self.get_size()
        actual = self.data.get_size()
        skip = len(target) - len(actual)
        inner = self.data.make_loader()

        def load(index):
            index = list(index[skip:])
            assert len(index) == len(actual)
            for i in range(len(actual)):
                if actual[i] == 1:
                    # zero out broadcast dimension
                    index[i] = sympy.Integer(0)
            return inner(index)

        return load


@dataclasses.dataclass
class PermuteView(BaseView):
    dims: List[Expr]

    @classmethod
    def create(cls, x, dims):
        dims = cls._map_neg_dims(dims)
        assert set(dims) == set(range(len(dims)))

        if is_storage_and_layout(x):
            storage, old_layout = as_storage_and_layout(x)
            new_layout = FixedLayout(
                old_layout.device,
                old_layout.dtype,
                [old_layout.size[i] for i in dims],
                [old_layout.stride[i] for i in dims],
                old_layout.offset,
            )
            return ReinterpretView(storage, new_layout)

        return PermuteView(x, dims)

    @classmethod
    def _map_neg_dims(cls, dims):
        return [dim if dim >= 0 else len(dims) + dim for dim in dims]

    def get_size(self):
        assert set(self._map_neg_dims(self.dims)) == set(range(len(self.dims)))
        size = self.data.get_size()
        return [size[i] for i in self.dims]

    def make_loader(self):
        inner = self.data.make_loader()
        inv = {j: i for i, j in enumerate(self.dims)}
        inv = [inv[i] for i in range(len(self.dims))]
        assert set(inv) == set(range(len(self.dims)))

        def load(index):
            index = [index[i] for i in inv]
            return inner(index)

        return load


class SqueezeView(BaseView):
    @classmethod
    def create(cls, x, *, dim=None):
        if is_storage_and_layout(x):
            storage, old_layout = as_storage_and_layout(x)
            new_size = []
            new_stride = []
            if dim is not None:
                assert isinstance(dim, int), "expected integer dim argument"
                assert 0 <= dim and dim < len(old_layout.size)

            for i, (size, stride) in enumerate(zip(old_layout.size, old_layout.stride)):
                if dim is None:
                    if size != 1:
                        new_size.append(size)
                        new_stride.append(stride)
                else:
                    if i != dim:
                        new_size.append(size)
                        new_stride.append(stride)
                    else:
                        assert size == 1, "expected squeezed size to be 1"

            new_layout = FixedLayout(
                old_layout.device,
                old_layout.dtype,
                new_size,
                new_stride,
                old_layout.offset,
            )
            return ReinterpretView(storage, new_layout)

        if dim is None:
            # redirect to a generic view
            return View.create(x, [s for s in x.get_size() if s != 1])
        else:
            assert x.get_size()[dim] == 1
            return View.create(x, [s for i, s in enumerate(x.get_size()) if i != dim])

    @staticmethod
    def squeezer(size: Tuple[sympy.Expr, ...]):
        new_size = [s for s in size if s != 1]
        not_one = [i for i, s in enumerate(size) if s != 1]
        length = len(size)

        def reindex(index: List[sympy.Expr]) -> List[sympy.Expr]:
            assert len(index) == len(not_one), f"{index} {not_one}"
            new_index = [sympy.Integer(0)] * length
            for idx, s in zip(not_one, index):
                new_index[idx] = s
            return tuple(new_index)

        return new_size, reindex

    def __init__(self, data):
        raise AssertionError("use SqueezeView.create()")


@dataclasses.dataclass
class View(BaseView):
    size: List[Expr]
    reindex: Callable

    def make_indexer(self):
        base_indexer = self.data.make_indexer()

        def indexer(idx):
            return base_indexer(self.reindex(idx))

        return indexer

    @staticmethod
    def handle_negative_index(idx, size):
        idx = sympy.expand(idx)
        size = sympy.expand(size)
        sizevars = V.graph.sizevars
        if sizevars.size_hint(idx) < 0:
            sizevars.guard_lt(idx, 0)
            idx = idx + size
        return idx

    def reindex_str(self):
        index_old = [sympy_symbol(f"i{n}") for n in range(len(self.size))]
        index_new = list(self.reindex(index_old))
        return f"lambda {', '.join(map(str, index_old))}: {index_new}"

    def __str__(self):
        return self.str_helper(
            [self.data, f"size={self.size}", f"reindex={self.reindex_str()}"]
        )

    __repr__ = __str__

    @classmethod
    def create(cls, x, new_size):
        assert isinstance(new_size, (tuple, list))
        old_size, new_size = cls.resolve_negative_size(x.get_size(), new_size)

        # Skip pointless views
        if V.graph.sizevars.statically_known_list_equals(old_size, new_size):
            return x

        if 0 in new_size and is_storage_and_layout(x):
            storage, old_layout = as_storage_and_layout(x, freeze=False)
            new_layout = FixedLayout(
                old_layout.device,
                old_layout.dtype,
                new_size,
                FlexibleLayout.contiguous_strides(new_size),
                old_layout.offset,
            )
            return ReinterpretView(storage, new_layout)
        # TODO: a new class for FixedTransferLayout that output layout is constrained by input layout
        elif is_contiguous_storage_and_layout(x) and not isinstance(
            x.data, ExternKernelAlloc
        ):
            storage, old_layout = as_contiguous_storage_and_layout(x)
            new_layout = FixedLayout(
                old_layout.device,
                old_layout.dtype,
                new_size,
                FlexibleLayout.contiguous_strides(new_size),
                old_layout.offset,
            )
            return ReinterpretView(storage, new_layout)

        reindex = cls.dynamic_reshape_indexer(old_size, new_size)
        return cls(x, tuple(new_size), reindex)

    @staticmethod
    def resolve_negative_size(old_size, new_size):
        new_size = [V.graph.sizevars.simplify(x) for x in new_size]
        old_size = [V.graph.sizevars.simplify(x) for x in old_size]

        new_size = list(new_size)
        for i in range(len(new_size)):
            if new_size[i] == -1:
                new_size[i] = sympy.Integer(1)
                new_size[i] = CleanDiv(sympy_product(old_size), sympy_product(new_size))
                break

        V.graph.sizevars.guard_equals(sympy_product(old_size), sympy_product(new_size))
        return old_size, new_size

    @classmethod
    def dynamic_reshape_indexer(cls, old_size, new_size):
        try:
            reindex = cls._dynamic_reshape_indexer(old_size, new_size)
        except (AssertionError, IndexError):
            # optimistic algorithm failed, lets do a fallback
            flat = [sympy_product(old_size)]
            reindex1 = cls._dynamic_reshape_indexer(old_size, flat)
            reindex2 = cls._dynamic_reshape_indexer(flat, new_size)
            reindex = fuse_reindexing(reindex1, reindex2)
        return reindex

    @staticmethod
    def _dynamic_reshape_indexer(old_size, new_size):
        """
        Perform a reshape entirely by modifying indexing math
        """
        size_hint = V.graph.sizevars.size_hint
        vars = [sympy_symbol(f"view{i}") for i in range(len(new_size))]

        stack_new = list(zip(vars, new_size))
        stack_old = list(old_size)

        view_expr = []
        while stack_new and stack_old:
            size_old = stack_old.pop()
            var, size_new = stack_new.pop()
            if size_old == 1:
                view_expr.append(sympy.Integer(0))
                stack_new.append((var, size_new))  # re-add
            elif size_new == 1:
                stack_old.append(size_old)  # re-add
            elif size_hint(size_new) == size_hint(size_old):
                view_expr.append(var)
                V.graph.sizevars.guard_equals(size_new, size_old)
            elif size_hint(size_new) < size_hint(size_old):
                while size_hint(size_new) < size_hint(size_old):
                    var2, size_new2 = stack_new.pop()
                    var = var2 * size_new + var
                    size_new = size_new * size_new2
                view_expr.append(var)
                V.graph.sizevars.guard_equals(size_new, size_old)
            elif size_hint(size_new) > size_hint(size_old):
                divisor = sympy.Integer(1)
                modulus = size_old
                view_expr.append(ModularIndexing(var, divisor, modulus))
                divisor = divisor * modulus
                while size_hint(size_new) > size_hint(size_old):
                    modulus = stack_old.pop()
                    view_expr.append(ModularIndexing(var, divisor, modulus))
                    divisor = divisor * modulus
                    size_old = size_old * modulus
                V.graph.sizevars.guard_equals(size_new, size_old)
            else:
                raise AssertionError()

        while stack_old:
            size_old = stack_old.pop()
            V.graph.sizevars.guard_equals(size_old, 1)
            view_expr.append(sympy.Integer(0))

        while stack_new:
            var, size_new = stack_new.pop()
            V.graph.sizevars.guard_equals(size_new, 1)

        view_expr = list(reversed(view_expr))
        assert len(view_expr) == len(old_size)

        def reindex(index):
            assert len(index) == len(vars), (len(index), len(vars))
            replacements = dict(zip(vars, index))
            return tuple(sympy_subs(x, replacements) for x in view_expr)

        return reindex

    def get_size(self):
        return self.size

    def make_loader(self):
        def load(index):
            return inner(self.reindex(index))

        inner = self.data.make_loader()
        return load


@dataclasses.dataclass
class ReinterpretView(BaseView):
    """Pretend our storage has a different layout"""

    layout: "Layout"

    def __post_init__(self):
        super().__post_init__()
        if isinstance(self.data, BaseView):
            self.data = self.data.unwrap_view()

    def __str__(self):
        return self.str_helper(
            [
                self.data,
                self.layout,
            ]
        )

    __repr__ = __str__

    def get_name(self):
        return self.data.get_name()

    def get_device(self):
        return self.layout.device

    def get_origin_node(self):
        return None

    def get_dtype(self):
        return self.layout.dtype

    def get_size(self):
        return list(self.layout.size)

    def get_stride(self):
        return list(self.layout.stride)

    def make_loader(self):
        def loader(index):
            indexer = self.layout.make_indexer()
            return ops.load(self.get_name(), indexer(index))

        return loader

    def make_indexer(self):
        return self.layout.make_indexer()

    def get_layout(self):
        return self.layout

    def freeze_layout(self):
        pass

    def codegen_reference(self):
        size = V.graph.wrapper_code.codegen_shape_tuple(self.layout.size)
        stride = V.graph.wrapper_code.codegen_shape_tuple(self.layout.stride)
        offset = V.graph.wrapper_code.codegen_sizevar(self.layout.offset)
        namespace = V.graph.wrapper_code.namespace
        if offset != "0":
            return (
                f"{namespace}as_strided({self.get_name()}, {size}, {stride}, {offset})"
            )
        return f"{namespace}as_strided({self.get_name()}, {size}, {stride})"


class SliceView(View):
    @classmethod
    def create(cls, x, dim, start, end, step=1):
        step = sympy.expand(step)
        assert step > 0
        try:
            if start == 0 and end >= 2**63 - 1 and step == 1:
                return x
        except TypeError:
            pass

        sizevars = V.graph.sizevars
        new_size = list(x.get_size())

        start = cls.handle_negative_index(start, new_size[dim])
        end = cls.handle_negative_index(end, new_size[dim])

        end = sizevars.guard_min(end, new_size[dim])
        start = sizevars.guard_min(sizevars.guard_min(start, new_size[dim]), end)
        if start == 0 and sizevars.size_hint(end - new_size[dim]) == 0 and step == 1:
            sizevars.guard_equals(end, new_size[dim])
            return x

        new_size[dim] = FloorDiv(end - start + (step - 1), step)

        if is_storage_and_layout(x):
            # Fast path
            storage, old_layout = as_storage_and_layout(x)
            new_stride = list(old_layout.stride)
            new_stride[dim] = new_stride[dim] * step
            new_layout = FixedLayout(
                old_layout.device,
                old_layout.dtype,
                new_size,
                new_stride,
                old_layout.offset + old_layout.stride[dim] * start,
            )
            return ReinterpretView(storage, new_layout)

        def reindex(index):
            assert len(index) == len(new_size), f"wrong ndim {index} {new_size}"
            index = list(index)
            index[dim] = index[dim] * step + start
            return index

        # redirect to a generic view
        return SliceView(x, size=new_size, reindex=reindex)


class BaseConstant(IRNode):
    def get_size(self):
        return ()

    def get_dtype(self):
        return self.dtype

    def get_device(self):
        return self.device

    def get_origin_node(self):
        return None

    def mark_reuse(self, users):
        pass

    def has_exceeded_max_reads(self):
        return False

    def get_reads(self):
        return ()

    def is_extern(self):
        return False


@dataclasses.dataclass
class Constant(BaseConstant):
    value: Any
    dtype: torch.dtype
    device: torch.device

    def make_loader(self):
        def loader(index):
            return ops.constant(self.value, self.dtype)

        return loader

    def realize(self):
        pass


@dataclasses.dataclass
class IndexingConstant(BaseConstant):
    index: Any
    dtype: torch.dtype
    device: torch.device

    def make_loader(self):
        def loader(index):
            return ops.index_expr(self.index, self.dtype)

        return loader


@dataclasses.dataclass
class Layout(IRNode):
    def __init__(
        self,
        device: torch.device,
        dtype: torch.dtype,
        size: List[Expr],
        stride: List[Expr],
        offset: Expr = Integer(0),
    ):
        assert stride is None or len(size) == len(
            stride
        ), f"size={size}, stride={stride}"
        self.device = device
        self.dtype = dtype
        assert all(isinstance(s, (Expr, int)) for s in size)
        self.size = size
        self._stride = stride
        self.offset = offset

    @property
    def stride(self):
        return self._stride

    def __str__(self):
        offset = ""
        if self.offset != 0:
            offset = f", offset={self.offset}"
        return (
            f"{type(self).__name__}('{self.device.type}', {self.dtype}, "
            f"size={self.size}, stride={self.stride}{offset})"
        )

    __repr__ = __str__

    def is_contiguous(self):
        for left, right, size in zip(
            self.stride, FlexibleLayout.contiguous_strides(self.size), self.size
        ):
            if size != 1 and left != right:
                return False
        return True

    def is_channels_last_contiguous(self):
        ndim = len(self.size)
        if ndim not in [4, 5]:
            return False
        for left, right, size in zip(
            self.stride, make_channels_last_strides_for(self.size), self.size
        ):
            if size != 1 and left != right:
                return False
        return True

    def is_transposed(self):
        for left, right, size in zip(
            self.stride,
            reversed(FlexibleLayout.contiguous_strides(self.size)),
            self.size,
        ):
            if size != 1 and left != right:
                return False
        return True

    def is_stride_ordered(self, order):
        assert len(self.stride) == len(order)
        # reorder the stride given order
        stride_ordered = [None] * len(order)
        for i in range(len(order)):
            stride_ordered[order[i]] = V.graph.sizevars.size_hint(self.stride[i])
        # check if it is in ascending order
        for i in range(len(order) - 1):
            if stride_ordered[i] > stride_ordered[i + 1]:
                return False
        return True

    def is_channels_last_stride_ordered(self):
        # create channels_last order(NCHW, NCDHW, the C is the first order).
        order = [0] + list(reversed(range(1, len(self.stride) - 1)))
        order = [len(order)] + order
        return self.is_stride_ordered(order)

    def as_fixed(self):
        return FixedLayout(
            self.device,
            self.dtype,
            self.size,
            self.stride,
            self.offset,
        )

    def make_indexer(self):
        assert (
            FlexibleLayout.allow_indexing
        ), f"convert {type(self).__name__} to FixedLayout first"
        return self.as_fixed().make_indexer()

    def __eq__(self, other) -> bool:
        return (
            self.device == other.device
            and self.dtype == other.dtype
            and self.size == other.size
            and self.stride == other.stride
            and self.offset == other.offset
        )

    def storage_size(self) -> sympy.Expr:
        return compute_required_storage_length(self.size, self.stride, self.offset)


class FixedLayout(Layout):
    """A Tensor layout we cannot change"""

    def __init__(
        self,
        device: torch.device,
        dtype: torch.dtype,
        size: List[Expr],
        stride: List[Expr] = None,
        offset: Expr = Integer(0),
    ):
        if stride is None:
            stride = FlexibleLayout.contiguous_strides(size)
        super().__init__(
            device,
            dtype,
            size,
            stride,
            offset,
        )

    def make_indexer(self):
        """A closure containing math to read a given element"""

        def indexer(index):
            assert len(index) == len(self.stride) == len(self.size)
            result = self.offset
            for idx, stride, sz in zip(index, self.stride, self.size):
                if sz != 1:
                    result = result + idx * stride
            return result

        return indexer


class FlexibleLayout(Layout):
    """A Tensor layout we are allowed to change"""

    allow_indexing = False

    @staticmethod
    def contiguous_strides(sizes):
        if len(sizes) == 0:
            return []
        reversed_strides = [sympy.Integer(1)]
        for size in reversed(sizes[1:]):
            reversed_strides.append(size * reversed_strides[-1])
        return list(reversed(reversed_strides))

    @staticmethod
    def fill_ordered(sizes, order):
        """
        Create a stride based on the order the dimensions should be filled in.

        In this format, channels last would be:
            [1, 3, 2, 0]
        """
        assert set(range(len(sizes))) == set(order)
        next_stride = sympy.Integer(1)
        strides = [None] * len(order)

        for i in order:
            strides[i] = next_stride
            next_stride = next_stride * sizes[i]
        return strides

    @staticmethod
    def stride_ordered(sizes, order):
        """
        Create a stride based on the sorted order of a permuted range.

        In this format, channels last would be:
            [3, 0, 2, 1]
        """
        assert set(range(len(sizes))) == set(order)
        fill_order = stride_order2fill_order(order)
        return FlexibleLayout.fill_ordered(sizes, fill_order)

    @staticmethod
    def same_ordered(sizes, stride):
        """
        Create a stride that has the same stride order as given stride

        For example, if given stride is [1000, 1, 100, 10],
        the fill order should be [1, 3, 2, 0]
        """
        assert len(sizes) == len(stride)
        stride = [V.graph.sizevars.size_hint(x) for x in stride]
        fill_order = sorted(range(len(stride)), key=stride.__getitem__)
        return FlexibleLayout.fill_ordered(sizes, fill_order)

    def as_stride_order(self, order):
        return FixedLayout(
            self.device,
            self.dtype,
            self.size,
            self.stride_ordered(self.size, order),
            self.offset,
        )

    def as_fill_order(self, order):
        return FixedLayout(
            self.device,
            self.dtype,
            self.size,
            self.fill_ordered(self.size, order),
            self.offset,
        )

    def as_same_order(self, stride):
        return FixedLayout(
            self.device,
            self.dtype,
            self.size,
            self.same_ordered(self.size, stride),
            self.offset,
        )

    def __init__(self, device, dtype, size, stride_order=None):
        if stride_order:
            strides = FlexibleLayout.fill_ordered(size, stride_order)
        else:
            strides = FlexibleLayout.contiguous_strides(size)
        super().__init__(device, dtype, size, strides)


class AliasedLayout(Layout):
    """Shares the same storage as another tensor"""

    def __init__(self, view: "ReinterpretView"):
        layout = view.get_layout()
        super().__init__(
            layout.device,
            layout.dtype,
            layout.size,
            layout.stride,
        )
        self.view = view

    def make_indexer(self):
        return self.as_fixed().make_indexer()

    def maybe_guard_aligned(self):
        offset = self.view.get_layout().offset
        if offset == 0:
            return True
        from .compile_fx import ALIGNMENT

        return V.graph.sizevars.statically_known_multiple_of(offset, ALIGNMENT)


class MutationLayout(Layout):
    def __init__(self, target: IRNode):
        super().__init__(
            target.get_device(),
            target.get_dtype(),
            target.get_size(),
            None,  # type: ignore[arg-type]
        )
        self.target = target

    @Layout.stride.getter
    def stride(self):
        return self.real_layout().stride

    def storage_size(self) -> sympy.Expr:
        return self.real_layout().storage_size()

    def real_layout(self):
        def unwrap_views(target):
            if isinstance(target, MutationLayout):
                return unwrap_views(target.target)
            if isinstance(target, BaseView):
                return unwrap_views(target.unwrap_view())
            if isinstance(target, MutableBox):
                return unwrap_views(target.data)
            return target

        return unwrap_views(self.target).layout

    @classmethod
    def realize_into(cls, src, dst):
        dst.realize()
        V.graph.realize_users_of(dst.get_name())

        if isinstance(src, TensorBox):
            src = src.data

        if not isinstance(src, StorageBox) or src.is_user_of(dst.get_name()):
            need_copy = True
        else:
            src.realize()
            need_copy = not isinstance(src.data.layout, FlexibleLayout)

        if need_copy:
            src = Pointwise.create(
                device=src.get_device(),
                dtype=src.get_dtype(),
                inner_fn=src.make_loader(),
                ranges=[
                    V.graph.sizevars.guard_equals(a, b)
                    for a, b in zip(src.get_size(), dst.get_size())
                ],
            ).data
            src.realize()

        assert isinstance(src.data.layout, FlexibleLayout)
        src.data.layout = MutationLayout(dst)
        return src.data

    def as_fixed(self):
        return self

    def make_indexer(self):
        return self.target.make_indexer()


@dataclasses.dataclass
class Buffer(IRNode):
    name: str
    layout: Layout

    def __post_init__(self):
        super().__post_init__()
        self.origin_node = None

    def make_indexer(self):
        return self.layout.make_indexer()

    def get_name(self):
        assert self.name
        return self.name

    def get_device(self):
        return self.layout.device

    def get_origin_node(self):
        return self.origin_node

    def get_dtype(self):
        return getattr(self.layout, "dtype", None)

    def get_size(self):
        return list(self.layout.size)

    def get_stride(self):
        return list(self.layout.stride)

    def get_layout(self):
        return self.layout

    def get_storage_numel(self):
        return self.get_numel()

    def is_extern(self):
        return False

    def freeze_layout(self):
        if not isinstance(self.layout, (MultiOutputLayout, AliasedLayout)):
            self.layout = self.layout.as_fixed()

    def freeze_layout_with_stride_order(self, order):
        assert isinstance(self.layout, FlexibleLayout)
        self.layout = self.layout.as_stride_order(order)

    def freeze_layout_with_fill_order(self, order):
        assert isinstance(self.layout, FlexibleLayout)
        self.layout = self.layout.as_fill_order(order)

    def freeze_layout_with_same_order(self, stride):
        assert isinstance(self.layout, FlexibleLayout)
        self.layout = self.layout.as_same_order(stride)

    def make_loader(self):
        def loader(index):
            indexer = self.layout.make_indexer()
            return ops.load(self.name, indexer(index))

        return loader

    def is_no_op(self):
        return False

    def codegen_reference(self):
        return self.get_name()

    def decide_layout(self):
        pass

    def get_alias_names(self):
        if isinstance(self.layout, AliasedLayout):
            return [self.layout.view.get_name()]
        return ()

    def get_mutation_names(self):
        if isinstance(self.layout, MutationLayout):
            return [self.layout.target.get_name()]
        return ()

    @cache_on_self
    def get_read_writes(self):
        with patch.object(FlexibleLayout, "allow_indexing", True):
            return extract_read_writes(
                self.make_loader(),
                self.get_size(),
            )

    def get_reads(self):
        return self.get_read_writes().reads

    def realize(self):
        pass


class InputBuffer(Buffer):
    pass


class ConstantBuffer(InputBuffer):
    override_device = None

    def make_loader(self):
        def loader(index):
            indexer = self.layout.make_indexer()
            return ops.load(
                V.graph.constant_name(self.name, self.override_device), indexer(index)
            )

        return loader

    def constant_to_device(self, device):
        return ConstantBuffer(V.graph.constant_name(self.name, device), self.layout)


class RandSeedBuffer(ConstantBuffer):
    def codegen_reference(self):
        # Clone makes sure if we pass this from forwards to backwards
        # the value does not get clobbered by the time backwards is run.
        return self.get_name() + ".clone()"


class NoneAsConstantBuffer(IRNode):
    def codegen_reference(self):
        return V.graph.wrapper_code.none_str


class ShapeAsConstantBuffer(IRNode):
    def __init__(self, shape):
        super().__init__()
        self.shape = shape

    def codegen_reference(self):
        from torch._inductor.codegen.wrapper import pexpr

        expr = pexpr(V.graph.sizevars.simplify(self.shape))
        if V.graph.cpp_wrapper:
            # wrap scalar to 0-d tensor for cpp wrapper
            return f"torch::tensor({expr})"
        else:
            return expr


@dataclasses.dataclass
class ComputedBuffer(Buffer):
    data: Loops

    @cache_on_self
    def get_read_writes(self):
        with patch.object(FlexibleLayout, "allow_indexing", True):
            if self.data.get_reduction_type():
                return extract_read_writes(
                    self.get_store_function(),
                    self.data.get_size(),
                    self.data.get_reduction_size(),
                )
            else:
                return extract_read_writes(
                    self.get_store_function(),
                    self.data.get_size(),
                )

    def get_store_function(self):
        indexer = self.layout.as_fixed().make_indexer()
        if self.data.get_reduction_type():
            return partial(self.data.store_reduction, self.name, indexer)
        else:
            return partial(self.data.store_output, self.name, indexer)

    def get_fill_order(self):
        """
        If our layout is still flexible, try to determine the stride order based on stride orders of reads.

        TODO(jansel): A better algorithm here would look at downstream consumers of this
                      value and try to do global graph-level layout optimization.
                      This is also something just begging to be autotuned.
        """
        if isinstance(self.layout, FlexibleLayout):
            _, (index_vars, reduction_vars), _ = dependencies.index_vars_squeeze(
                self.data.get_size(), self.data.get_reduction_size()
            )
            reads = self.get_read_writes().reads
            reads_bufs = [
                V.graph.name_to_buffer[r.name]
                if r.name in V.graph.name_to_buffer.keys()
                else None
                for r in reads
            ]
            # only consider reads to buffer of same size
            reads = [
                sympy_subs(
                    r.index, {v: sympy.Integer(0) for v in reduction_vars if v != 0}
                )
                for r in reads
            ]

            if reads:
                stride_lengths = [
                    V.graph.sizevars.stride_hints(expr, index_vars) for expr in reads
                ]
                from .scheduler import pick_loop_order

                return pick_loop_order(stride_lengths, self.get_size())

        return None

    def decide_layout(self):
        if isinstance(self.layout, FlexibleLayout):
            order = self.get_fill_order()
            if order:
                self.freeze_layout_with_fill_order(order)
            else:
                self.freeze_layout()

    def simplify_and_reorder(self):
        """
        This is a main place where we do loop transformations in a
        backend-agnostic way.

        Here we:
            1) Remove any 1 dimensions
            2) Fuse contiguous dimensions together
            3) Reorder dimensions based on stride orders
        """
        _, args, var_ranges = dependencies.index_vars_squeeze(
            self.data.get_size(), self.data.get_reduction_size(), prefix="q"
        )
        with patch.object(ConstantBuffer, "override_device", self.get_device()):
            body = LoopBody(
                self.get_store_function(),
                (args if self.get_reduction_type() else args[:1]),
                var_ranges,
            )
        index_formulas = [*body.indexing_exprs.values()]
        reads_bufs = [
            V.graph.name_to_buffer[reads_name]
            if reads_name in V.graph.name_to_buffer.keys()
            else None
            for reads_name in body.reads_name2expr.keys()
        ]
        memory_addrs = [
            *body.reads_name2expr.values(),
            *body.writes_name2expr.values(),
        ]
        index_vars = []
        reduce_vars = []
        index_size = []
        reduce_size = []
        for v, s in var_ranges.items():
            if v in args[0]:
                assert not reduce_vars
                index_vars.append(v)
                index_size.append(s)
            else:
                assert v in args[1]
                reduce_vars.append(v)
                reduce_size.append(s)

        # the reordering_reindex in reads' simplify_reorder_and_tile
        reordering_reindex = [same_reorder(range(len(index_vars)))] * len(memory_addrs)
        for i, reads_buf in enumerate(reads_bufs):
            if isinstance(reads_buf, ComputedBuffer) and hasattr(
                reads_buf, "iter_reordering_reindex"
            ):
                reordering_reindex[i] = reads_buf.iter_reordering_reindex

        def simplify_and_reorder(x_vars, support_vars, sizes, reordering_reindex=None):
            sizes, reindex0, reindex1 = self._apply_loop_reordering(
                x_vars, support_vars, sizes, memory_addrs, reordering_reindex
            )
            # for NHWC: reindex0([0,1,2,3]) = [0,2,3,1], reindex1([0,1,2,3]) = [0,3,2,1]
            x_vars = reindex0(x_vars)
            sizes, reindex2, prune = V.graph.sizevars._simplify_loops(
                x_vars,
                sizes,
                index_prevent_reordering(index_formulas, x_vars, sizes),
            )
            x_vars = prune(x_vars)
            # sizes, reindex1, prune = _simplify_loops(x_vars, sizes, index_formulas)
            # x_vars = prune(x_vars)
            # sizes, reindex2 = self._apply_loop_reordering(x_vars, sizes, memory_addrs)
            reindex = fuse_reindexing(reindex1, reindex2)
            return sizes, reindex, reindex1

        support_vars = index_vars + reduce_vars
        iter_ranges, iter_reindex, iter_reordering_reindex = simplify_and_reorder(
            index_vars, support_vars, index_size, reordering_reindex
        )
        reduce_ranges, reduce_reindex, _ = simplify_and_reorder(
            reduce_vars, support_vars, reduce_size
        )

        # remember the reordering if not have loop collapse.
        if len(iter_ranges) == len(index_vars):
            self.iter_reordering_reindex = iter_reordering_reindex
        # retrace the loop body with simplification and reordering applied
        (iter_vars, reduce_vars), var_ranges = dependencies.index_vars_no_squeeze(
            iter_ranges, reduce_ranges, prefix="z"
        )
        body = LoopBody(
            body, [iter_reindex(iter_vars), reduce_reindex(reduce_vars)], var_ranges
        )
        return (iter_ranges, reduce_ranges), body

    @staticmethod
    def _apply_loop_reordering(
        index_vars,
        support_vars,
        sizes,
        memory_addrs,
        reordering_reindex=None,
        priority_idx=None,
    ):
        """
        Shuffle the order of loops around to hopefully improve performance.
        """
        from .scheduler import pick_loop_order

        if priority_idx is None:
            priority_idx = []

        try:
            strides = [
                V.graph.sizevars.stride_hints(expr, index_vars, support_vars)
                for expr in memory_addrs
            ]
            assert len(strides) == len(memory_addrs) and len(strides[0]) == len(
                index_vars
            )
            # consider both layout(strides) and reordering(reordering_reindex)
            if reordering_reindex is not None:
                for i in range(len(memory_addrs)):
                    try:
                        strides[i] = reordering_reindex[i](strides[i])
                    # if len(order) != len(strides), do not reorder
                    except AssertionError:
                        pass
            order = list(reversed(pick_loop_order(strides, sizes, priority_idx)))
        except Exception:
            if config.debug:
                log.warning(
                    "Did not simplify complex index:\n%s\n%s",
                    dict(zip(index_vars, sizes)),
                    memory_addrs,
                )
            order = list(range(len(sizes)))
        sizes = [sizes[i] for i in order]
        return sizes, same_reorder(order), inverse_reorder(order)

    def get_reduction_size(self):
        return self.data.get_reduction_size()

    def get_reduction_type(self):
        return self.data.get_reduction_type()

    def is_no_op(self):
        return self.data.is_zero_elements()

    def should_allocate(self):
        return True

    def constant_to_device(self, device):
        """Move this to a given device. Requires that all reads are to constants."""
        return self.data.constant_to_device(device)


class TemplateBuffer(Buffer):
    """
    Represents a Triton (in the future other type) of template operator
    that we can fuse an epilogue onto.
    """

    def __init__(self, layout, inputs, make_kernel_render):
        super().__init__(name=None, layout=layout)
        self.inputs = InputsKernel.unwrap_storage(inputs)
        self.make_kernel_render = make_kernel_render
        self.name = V.graph.register_buffer(self)

    def get_read_writes(self):
        return self.normalized_read_writes()

    @cache_on_self
    def normalized_read_writes(self):
        name = self.get_name()
        indexer = self.layout.make_indexer()

        def dummy(index, rindex):
            assert len(rindex) == 0
            return ops.store(name, indexer(index), "fake")

        deps = dependencies.extract_read_writes(
            dummy, self.get_size(), (), normalize=True
        )
        deps.reads = {dependencies.StarDep(x.get_name()) for x in self.inputs}
        return deps

    def get_reduction_size(self):
        return 1

    def get_reduction_type(self):
        return None

    def is_no_op(self):
        return False

    def should_allocate(self):
        return True

    def simplify_and_reorder(self):
        return (
            (
                self.get_size(),
                (),
            ),
            None,
        )


@dataclasses.dataclass
class InputsKernel(Buffer):
    inputs: List[Buffer]

    def get_read_writes(self):
        return dependencies.ReadWrites(
            {dependencies.StarDep(x.get_name()) for x in self.inputs},
            {dependencies.StarDep(self.get_name())},
            set(),
            [],
            None,
        )

    @staticmethod
    def unwrap_storage(inputs):
        inputs_new = []
        for x in inputs:
            if isinstance(x, TensorBox):
                x = x.data
            if isinstance(x, StorageBox):
                x = x.data
            if isinstance(x, BaseView) and not isinstance(x, ReinterpretView):
                x = ExternKernel.realize_input(x)
            assert isinstance(x, (Buffer, ReinterpretView)), x
            inputs_new.append(x)
        return inputs_new

    def is_extern(self):
        return True


class NopKernel(InputsKernel):
    def is_no_op(self):
        return True


class ConcatKernel(NopKernel):
    """
    There isn't actually a real kernel for concat, we just change the
    storage for the upstream data.
    """

    @classmethod
    def create(cls, inputs, dim):
        device = inputs[0].get_device()
        dtype = inputs[0].get_dtype()
        new_size = list(inputs[0].get_size())
        offsets_start = [0]
        offsets_end = [new_size[dim]]
        assert 0 <= dim < len(new_size)
        for i in range(1, len(inputs)):
            input_size = inputs[i].get_size()
            offsets_start.append(new_size[dim])
            assert len(input_size) == len(new_size)
            assert inputs[i].get_dtype() == dtype
            assert inputs[i].get_device() == device
            for j in range(len(new_size)):
                if j == dim:
                    new_size[j] = new_size[j] + input_size[j]
                else:
                    new_size[j] = V.graph.sizevars.guard_equals(
                        new_size[j], input_size[j]
                    )
            offsets_end.append(new_size[dim])

        output_stride = FlexibleLayout.contiguous_strides(new_size)
        # If any of the inputs is in CL format, use CL format for the output
        for i in range(len(inputs)):
            x = inputs[i]
            if is_storage_and_layout(x):
                layout = x.get_layout()
                if (
                    isinstance(layout, FixedLayout)
                    and layout.is_channels_last_contiguous()
                ):
                    # use CL stride for the output
                    output_stride = make_channels_last_strides_for(new_size)
                    break

        kernel = ConcatKernel(
            name=None,
            layout=FixedLayout(
                device=device,
                dtype=dtype,
                size=new_size,
                stride=output_stride,
            ),
            inputs=[],
        )
        kernel = StorageBox(kernel)
        for i in range(len(inputs)):
            kernel.data.inputs.append(
                cls.realize_into(
                    inputs[i],
                    SliceView.create(kernel, dim, offsets_start[i], offsets_end[i]),
                )
            )
        kernel.data.name = V.graph.register_buffer(kernel.data)
        kernel.data.inputs = cls.unwrap_storage(kernel.data.inputs)

        return kernel

    @classmethod
    def realize_into(cls, src, dst):
        # Attempt to turn this into a ReinterpretView rather than assert.
        # This has concessions around layout, as as_storage_and_layout
        # can cause us to go from flexible to fixed layout.
        if not isinstance(dst, ReinterpretView):
            if is_storage_and_layout(dst):
                storage, layout = as_storage_and_layout(dst)
                dst = ReinterpretView(storage, layout)
        assert isinstance(dst, ReinterpretView), dst
        if isinstance(src, TensorBox):
            # unwrap a TensorBox
            return cls.realize_into(src.data, dst)
        if isinstance(src, StorageBox):
            src.realize()
            # ExternKernelAlloc has specific requirements for output layout, should create a copy
            if isinstance(src.data.layout, FlexibleLayout) and not isinstance(
                src.data, ExternKernelAlloc
            ):
                src.data.layout = AliasedLayout(dst)
                return src.data
        # introduce a copy
        pw = Pointwise.create(
            device=src.get_device(),
            dtype=src.get_dtype(),
            inner_fn=src.make_loader(),
            ranges=[
                V.graph.sizevars.guard_equals(a, b)
                for a, b in zip(src.get_size(), dst.get_size())
            ],
        )
        return cls.realize_into(pw, dst)

    def should_allocate(self):
        return True


@dataclasses.dataclass
class ExternKernel(InputsKernel):
    constant_args: Tuple[Any, ...] = ()
    kwargs: Dict[str, Any] = dataclasses.field(default_factory=dict)
    output_view: Optional[ReinterpretView] = None

    def decide_layout(self):
        if isinstance(self.layout, FlexibleLayout):
            self.apply_constraint()
            self.freeze_layout()

    def codegen(self, wrapper):
        raise NotImplementedError()

    @staticmethod
    def copy_input(x):
        pw = Pointwise.create(
            device=x.get_device(),
            dtype=x.get_dtype(),
            inner_fn=x.make_loader(),
            ranges=x.get_size(),
            origin_node=x.get_origin_node(),
            traceback=x.get_traceback(),
        )
        pw.realize()
        return pw

    @classmethod
    def process_kernel(cls, kernel, *args, **kwargs):
        binded_args = signature(kernel).bind(*args, **kwargs).arguments
        args_flat, args_spec = pytree.tree_flatten(binded_args)

        is_arg_tensor = []
        tensor_args = []
        non_tensor_args = []
        for arg in args_flat:
            is_arg_tensor.append(isinstance(arg, IRNode))
            if is_arg_tensor[-1]:
                tensor_args.append(arg)
            else:
                if isinstance(arg, sympy.Expr):
                    arg = V.graph.sizevars.shape_env.create_symintnode(arg, hint=None)
                non_tensor_args.append(arg)

        def unflatten_args(new_tensor_args, new_non_tensor_args):
            result = []
            it_tensors = iter(new_tensor_args)
            it_non_tensors = iter(new_non_tensor_args)
            for is_tensor in is_arg_tensor:
                if is_tensor:
                    result.append(next(it_tensors))
                else:
                    result.append(next(it_non_tensors))
            result = pytree.tree_unflatten(result, args_spec)
            return result.get("args", []), result.get("kwargs", {})

        tensor_args = [cls.realize_input(x) for x in tensor_args]

        # freeze layout otherwise our output stride calculation might
        # become incorrect
        for x in tensor_args:
            if is_storage_and_layout(x):
                as_storage_and_layout(x, freeze=True)

        # We don't have generic shape formulas, so just burn in the
        # shapes and run an example input.
        # TODO(jansel): replace this with dynamic shape formulas
        example_args = []

        # We need to retain the constant values of fake tensors that we originally
        # propagated the graph with, because for some operators running without a
        # constant would trigger an error / DataDependentException
        for x in tensor_args:
            if x.get_name() in V.graph.constants:
                example_args.append(V.graph.constants[x.get_name()])
            else:
                example_args.append(ir_node_to_tensor(x, guard_shape=True))

        new_args, new_kwargs = unflatten_args(example_args, non_tensor_args)
        example_output = kernel(*new_args, **new_kwargs)

        return example_output, tensor_args, non_tensor_args, unflatten_args

    @classmethod
    def convert_to_reinterpret_view(cls, x):
        """
        In order to pass this to an extern kernel we need a
        ReinterpretView not a View.  This allows us to avoid some
        unneeded copies.
        """
        assert isinstance(x, BaseView)
        if isinstance(x, ReinterpretView):
            return x

        x.unwrap_view().freeze_layout()
        rw = extract_read_writes(x.make_loader(), x.get_size(), normalize=False)
        assert len(rw.reads) == 1

        index = V.graph.sizevars.simplify_with_ranges(
            list(rw.reads)[0].index, rw.var_ranges
        )
        strides = V.graph.sizevars.stride_vars(index, rw.range_vars)
        offset = V.graph.sizevars.offset_var(index, rw.range_vars)
        expected = sympy_dot(rw.range_vars, strides) + offset

        if index != expected:
            log.debug(
                "convert_to_reinterpret_view failed: stride=%s offset=%s index=%s",
                strides,
                offset,
                index,
            )
            raise NotImplementedError()

        return ReinterpretView(
            data=x.data,
            layout=FixedLayout(
                device=x.get_device(),
                dtype=x.get_dtype(),
                size=x.get_size(),
                stride=strides,
                offset=offset,
            ),
        )

    @classmethod
    def realize_input(cls, x):
        if x is None:
            return NoneAsConstantBuffer()
        if isinstance(x, (sympy.Expr, sympy.Rel, int)):
            return ShapeAsConstantBuffer(x)
        if isinstance(x, Constant):
            return V.graph.add_tensor_constant(
                torch.tensor(x.value, dtype=x.get_dtype(), device=x.get_device())
            )
        if isinstance(x, ConstantBuffer):
            return x
        if isinstance(x, TensorBox):
            return cls.realize_input(x.data)
        if isinstance(x, ReinterpretView):
            return x
        if isinstance(x, BaseView):
            x.realize()
            if is_storage_and_layout(x.unwrap_view()) and not isinstance(
                x.unwrap_view().data, ExternKernelAlloc
            ):
                try:
                    return cls.convert_to_reinterpret_view(x)
                except NotImplementedError:
                    pass
        if isinstance(x, StorageBox):
            # TODO(jansel): impose layout preference on realized buffer
            x.realize()
            return x
        return cls.copy_input(x)

    @classmethod
    def require_stride1(cls, x):
        if is_storage_and_layout(x):
            if len(x.get_stride()) == 0:
                return x
            for stride in x.get_stride():
                if stride == 1:
                    return x
        return cls.copy_input(x)

    @classmethod
    def require_stride_order(cls, x, order):
        if x.get_numel() == 0:  # Layout doesn't matter
            return x

        # require x to have the layout as strided_ordered as order
        if is_storage_and_layout(x):
            if isinstance(x.get_layout(), FlexibleLayout):
                # fix flexiblelayout to be FixedLayout with stride_order
                as_storage_and_layout(
                    x, freeze=True, want_contiguous=False, stride_order=order
                )
                return x
            elif isinstance(
                x.get_layout(), FixedLayout
            ) and x.get_layout().is_stride_ordered(order):
                return x
            elif isinstance(x.get_layout(), MutationLayout):
                if isinstance(x.get_layout().real_layout(), FlexibleLayout):
                    raise AssertionError(
                        "the MutationLayout's real layout shouldn't be FlexibleLayout"
                    )
                elif isinstance(
                    x.get_layout().real_layout(), FixedLayout
                ) and x.get_layout().real_layout().is_stride_ordered(order):
                    return x

        # TODO - Storage to InputBuffer
        if isinstance(x, InputBuffer) and x.get_layout().is_stride_ordered(order):
            return x
        x = cls.copy_input(x)
        as_storage_and_layout(x, freeze=True, want_contiguous=False, stride_order=order)
        assert is_stride_order_storage_and_layout(x, order)
        return x

    @classmethod
    def require_contiguous(cls, x):
        return cls.require_stride_order(x, list(reversed(range(len(x.get_size())))))

    def apply_constraint(self):
        pass

    def codegen_const_args(self):
        return map(V.graph.wrapper_code.val_to_str, self.constant_args)

    def codegen_args(self):
        args = [x.codegen_reference() for x in self.inputs]
        args.extend(self.codegen_const_args())
        return args

    def codegen_kwargs(self):
        kwargs = []
        if self.kwargs:
            if V.graph.cpp_wrapper:
                # TODO: use native_functions.yaml as the ground truth
                assert (
                    self.ordered_kwargs_for_cpp_kernel
                ), "ordered_kwargs_for_cpp_kernel has to be provided"
                for arg_name in self.ordered_kwargs_for_cpp_kernel:
                    assert arg_name in self.kwargs, (
                        "arg %s not found in self.kwargs" % arg_name
                    )
                    v = self.kwargs.get(arg_name)
                    kwargs.append(V.graph.wrapper_code.val_to_str(v))
            else:
                kwargs = [
                    f"{k}={V.graph.wrapper_code.val_to_str(v)}"
                    for k, v in self.kwargs.items()
                ]
        return kwargs

    def codegen_size_asserts(self, wrapper):
        if config.size_asserts and not V.graph.cpp_wrapper:
            size = V.graph.wrapper_code.codegen_shape_tuple(self.get_size())
            stride = V.graph.wrapper_code.codegen_shape_tuple(self.get_stride())
            wrapper.writeline(
                f"assert_size_stride({self.get_name()}, {size}, {stride})"
            )

    def get_group_stride(self):
        """
        get output sizes and strides, for template_codegen
        """
        _size = self.get_size()
        _stride = self.get_stride()
        # iter_ranges = _size of output tensor, reduce_range = [] because no reduction
        return [_size, []], _stride

    def canonicalize(self):
        """
        Manually get canonicalization of the output index
        """
        # manually generate index formula for conv
        sizevars = V.graph.sizevars
        sizes = self.get_size()
        strides = self.get_stride()
        strides = [sizevars.size_hint(x) for x in strides]
        index_vars = [sympy_symbol(f"d{i}") for i in range(len(sizes))]
        # reorder index vars according to stride
        index_order = sorted(range(len(strides)), key=strides.__getitem__, reverse=True)
        lookup = {pos: idx for idx, pos in enumerate(index_order)}
        order = [lookup[i] for i in range(len(lookup))]
        index_vars = [index_vars[i] for i in order]
        indexer = self.make_indexer()
        index = indexer(index_vars)

        new_sizes, reindex, prune = V.graph.sizevars._simplify_loops(
            index_vars, sizes, [index]
        )

        # assign new variables each dimension to deal with numbering mismatches
        # d0, d1, d2 could become d0, d2 -- which won't match d0, d1
        _, add_var = var_builder("c")
        replacement = dict(zip(index_vars, reindex([add_var(x) for x in new_sizes])))

        index = sympy_subs(sympy.expand(index), replacement)
        return index, tuple(new_sizes)

    def __str__(self):
        lines = [
            f"{field.name}={getattr(self, field.name)}"
            for field in dataclasses.fields(self)
        ]
        lines.append(f"origin_node={self.origin_node!r}")
        return self.str_helper(lines)

    __repr__ = __str__


@dataclasses.dataclass
class ExternKernelOut(ExternKernel):
    output_view: Optional[ReinterpretView] = None

    def codegen(self, wrapper):
        args = [*self.codegen_args(), *self.codegen_kwargs()]
        wrapper.generate_extern_kernel_out(
            self.output_view,
            self.codegen_reference(),
            args,
            self.kernel,
        )

    def __init__(
        self,
        layout,
        inputs,
        constant_args=(),
        kwargs=None,
        output_view=None,
        kernel=None,
        cpp_kernel=None,
        ordered_kwargs_for_cpp_kernel=(),
    ):
        super().__init__(
            None, layout, self.unwrap_storage(inputs), constant_args, kwargs or {}
        )
        self.output_view = output_view
        self.name = V.graph.register_buffer(self)
        self.kernel = cpp_kernel if V.graph.cpp_wrapper else kernel
        self.ordered_kwargs_for_cpp_kernel = ordered_kwargs_for_cpp_kernel

    def should_allocate(self):
        return True


class ExternKernelAlloc(ExternKernel):
    def codegen(self, wrapper):
        args = [*self.codegen_args(), *self.codegen_kwargs()]
        V.graph.wrapper_code.generate_extern_kernel_alloc(
            self.get_name(), self.kernel, args, self.get_origin_node()
        )
        if isinstance(self.layout, Layout):
            self.codegen_size_asserts(wrapper)

    def __init__(
        self,
        layout,
        inputs,
        constant_args=(),
        kwargs=None,
        kernel=None,
        cpp_kernel=None,
        ordered_kwargs_for_cpp_kernel=(),
    ):
        super().__init__(
            None, layout, self.unwrap_storage(inputs), constant_args, kwargs or {}
        )
        self.name = V.graph.register_buffer(self)
        self.kernel = cpp_kernel if V.graph.cpp_wrapper else kernel
        self.ordered_kwargs_for_cpp_kernel = ordered_kwargs_for_cpp_kernel

    def should_allocate(self):
        return False

    def apply_constraint(self):
        raise NotImplementedError


class InplaceBernoulliFallback(ExternKernel):
    """
    This needs to be a custom class to handle mutation properly
    """

    kernel = "aten.bernoulli_"

    def codegen(self, wrapper):
        (x,) = [t.codegen_reference() for t in self.inputs]
        wrapper.writeline(
            f"{self.kernel}({x}, {', '.join(map(repr, self.constant_args))})"
        )

    def should_allocate(self):
        return False

    def get_mutation_names(self):
        assert isinstance(self.layout, MutationLayout)
        return (self.layout.target.get_name(),)

    def __init__(self, x, *constant_args):
        super().__init__(
            None,
            MutationLayout(x),
            self.unwrap_storage([x]),
            constant_args,
        )
        self.name = V.graph.register_buffer(self)


class ScatterFallback(ExternKernel):
    """
    This needs to be a custom class to handle mutation properly.
    This class handles both aten.scatter_ and aten.scatter_reduce_.
    It also handle the case `src` being a scalar properly.
    """

    def codegen(self, wrapper):
        if self.src_is_tensor:
            (x, index, src) = [t.codegen_reference() for t in self.inputs]
        else:
            (x, index) = [t.codegen_reference() for t in self.inputs]
            src = self.constant_args[1]
        line = f"{self.kernel}({x}, {self.constant_args[0]}, {index}, {src}"
        if self.kernel == "aten.scatter_":
            if self.kwargs["reduce"]:
                line += f", reduce={repr(self.kwargs['reduce'])}"
        else:
            line += ", ".join([""] + self.codegen_kwargs())
        line += ")"
        wrapper.writeline(line)

    def should_allocate(self):
        return False

    def __init__(
        self,
        fn,
        x,
        dim: int,
        index,
        src,
        *,
        reduce: str = None,
        include_self: bool = True,
    ):
        assert fn in {"aten.scatter_", "aten.scatter_reduce_"}
        self.kernel = fn
        self.src_is_tensor = isinstance(src, TensorBox)
        if self.src_is_tensor:
            tensors = [self.realize_input(t) for t in [x, index, src]]
            constant_args = [dim]
        else:
            tensors = [self.realize_input(t) for t in [x, index]]
            constant_args = [dim, src]
        super().__init__(
            None,
            MutationLayout(x),
            self.unwrap_storage(tensors),
            constant_args,
            {"reduce": reduce, "include_self": include_self},
        )
        self.name = V.graph.register_buffer(self)


class IndexPutFallback(ExternKernel):
    """
    This needs to be a custom class to handle mutation and indices properly
    """

    def codegen(self, wrapper):
        (x, values, *valid_indices) = [t.codegen_reference() for t in self.inputs]
        indices = []
        iter_valid_indices = iter(valid_indices)
        for i, _ in enumerate(self.indices):
            if self.indices[i] is not None:
                indices.append(next(iter_valid_indices))
            else:
                indices.append(V.graph.wrapper_code.none_str)

        indices = f"{V.graph.wrapper_code.open_bracket}{', '.join(indices)}{V.graph.wrapper_code.closed_bracket}"
        args = [x, indices, values, *self.codegen_const_args()]
        wrapper.writeline(wrapper.wrap_kernel_call(self.kernel, args))

    def should_allocate(self):
        return False

    def __init__(self, x, indices, values, accumulate):
        self.indices = indices
        valid_indices = [i for i in indices if i is not None]
        tensors = [self.realize_input(x) for x in [x, values, *valid_indices]]
        super().__init__(
            None,
            MutationLayout(x),
            self.unwrap_storage(tensors),
            [accumulate],
        )
        self.name = V.graph.register_buffer(self)
        self.kernel = "at::index_put_" if V.graph.cpp_wrapper else "aten.index_put_"


class DeviceCopy(ExternKernelOut):
    @classmethod
    def create(cls, x, device):
        if not x.is_extern() and all(
            (r.name in V.graph.constants and hasattr(r, "index")) for r in x.get_reads()
        ):
            return x.constant_to_device(device)

        V.graph.device_types.add(device.type)
        V.graph.add_device_idx(device.index)
        V.graph.device_types.add(x.get_device().type)
        V.graph.add_device_idx(x.get_device().index)

        developer_warning("DeviceCopy in input program")
        return DeviceCopy(
            FlexibleLayout(
                device=device,
                dtype=x.get_dtype(),
                size=x.get_size(),
            ),
            [cls.realize_input(x)],
        )

    def codegen(self, wrapper):
        args = self.codegen_args()
        assert len(args) == 1
        if self.output_view:
            wrapper.writeline(
                f"{self.output_view.codegen_reference()}.copy_({args[0]}){V.graph.wrapper_code.ending}"
            )
        else:
            wrapper.writeline(
                f"{self.codegen_reference()}.copy_({args[0]}){V.graph.wrapper_code.ending}"
            )


class DynamicScalar(IRNode):
    """
    The result of a call to aten._local_scalar_dense.

    This is not yet implemented.  The one model (so far) that calls this
    (fastNLP_Bert) does not actually use the result.  So we expect this
    node to get dead code eliminated.
    """

    def get_reads(self):
        return ()


@dataclasses.dataclass
class FallbackKernel(ExternKernelAlloc):
    def __init__(
        self,
        layout,
        kernel,
        tensor_args,
        nontensor_args,
        unflatten_args,
        kwargs=None,
    ):
        super().__init__(
            layout,
            tuple(tensor_args),
            tuple(nontensor_args),
        )
        if getattr(torch.ops.aten, kernel.__name__, None) is kernel:
            self.kernel = (
                f"at::{kernel.__name__}"
                if V.graph.cpp_wrapper
                else f"aten.{kernel.__name__}"
            )
        else:
            assert (
                not V.graph.cpp_wrapper
            ), f"{kernel.__name__} is not supported with cpp wrapper"
            self.kernel = (
                f"{kernel.__module__.replace('._ops.', '.ops.')}.{kernel.__name__}"
            )
        self.unflatten_args = unflatten_args
        self.kwargs = {} if kwargs is None else kwargs
        V.graph.warn_fallback(self.kernel)

    def codegen_args(self):
        @dataclasses.dataclass
        class Shim:
            ref: Any

            def __repr__(self):
                return self.ref

        def gen_kwarg(k, v):
            return f"{k}={repr(v)}"

        tensor_args = [Shim(x.codegen_reference()) for x in self.inputs]
        constant_args = [Shim(repr(x)) for x in self.constant_args]
        args, kwargs = self.unflatten_args(tensor_args, constant_args)
        return list(map(repr, args)) + [gen_kwarg(k, v) for k, v in kwargs.items()]

    @classmethod
    def create(cls, kernel, *args, **kwargs):
        fake_incorrect_kernels = (
            aten._fft_r2c.default,
            aten._fft_r2c.out,
            aten._fft_c2r.default,
            aten._fft_c2c.default,
            aten._fft_c2c.out,
            aten._linalg_svd.default,
            aten._linalg_svd.U,
            aten._fused_moving_avg_obs_fq_helper_functional,
        )
        context = (
            V.graph.fake_mode if kernel not in fake_incorrect_kernels else nullcontext()
        )
        with context:
            (
                example_output,
                tensor_args,
                non_tensor_args,
                unflatten_args,
            ) = cls.process_kernel(kernel, *args, **kwargs)

        assert tensor_args or isinstance(
            example_output, torch.Tensor
        ), "Not sure where to find device info"
        packed = FallbackKernel(
            MultiOutputLayout(
                tensor_args[0].get_device() if tensor_args else example_output.device
            ),
            kernel,
            tensor_args,
            non_tensor_args,
            unflatten_args,
        )

        def generate_output(output, indices):
            if isinstance(output, (list, tuple)):
                return type(output)(
                    generate_output(output[i], indices + [(type(output), i)])
                    for i in range(len(output))
                )
            elif isinstance(output, torch.Tensor):
                return MultiOutput(
                    FixedLayout(
                        output.device,
                        output.dtype,
                        convert_shape_to_inductor(output.size()),
                        convert_shape_to_inductor(output.stride()),
                    ),
                    packed,
                    indices,
                )
            elif isinstance(output, int):
                return output
            else:
                assert output is None, "FallbackKernel output type is not supported"
                return None

        return generate_output(example_output, [])

    def apply_constraint(self):
        return super().apply_constraint()


@dataclasses.dataclass
class MultiOutputLayout(IRNode):
    device: torch.device


class MultiOutput(ExternKernel):
    def codegen_list_tuple_access(self, basename, indices):
        if len(indices) > 0:
            itype, i = indices[0]
            if itype == list:
                return self.codegen_list_tuple_access(f"{basename}[{i}]", indices[1:])
            elif itype == tuple:
                # cpp wrapper code needs to use std::get<> to access a tuple
                tuple_access = V.graph.wrapper_code.codegen_tuple_access(
                    basename, str(i)
                )
                return self.codegen_list_tuple_access(tuple_access, indices[1:])
            else:
                raise AssertionError("non supported index type")
        else:
            return basename

    def codegen(self, wrapper):
        line = V.graph.wrapper_code.declare
        line += f"{self.get_name()} = {self.codegen_list_tuple_access(self.inputs[0].get_name(), self.indices)}"
        line += V.graph.wrapper_code.ending
        V.graph.wrapper_code.writeline(line)
        self.codegen_size_asserts(V.graph.wrapper_code)

    def __init__(self, layout, input, indices: List[Tuple]):
        super().__init__(None, layout, [input], ())
        self.name = V.graph.register_buffer(self)
        self.indices = indices

    def should_allocate(self):
        return False


def _prepare_convolution_fusion_create(
    cls,
    x: "TensorBox",
    weight: "TensorBox",
    bias: "TensorBox",
    padding_: List[int],
    stride_: List[int],
    dilation_: List[int],
    groups: int,
    transposed: bool = False,
    output_padding_: List[int] = None,
):
    """
    This function is a helper function to prepare inputs, layout and constant args
    for convolution post-op fusion's create function, including deciding the output
    layout (channels first or channels last), realizing inputs and make them etc. The
    function only supports the CPU device since conv post-op fusion kernel is only
    supported on CPU right now.
    """

    # Port from aten/src/ATen/native/ConvUtils.h: _conv_input_size
    def _conv_input_size(
        output_size, weight_size, padding, output_padding, stride, dilation, groups
    ):
        assert len(output_size) == len(weight_size), "Expect input dim == weight dim"
        dim = len(output_size)
        assert dim > 2, "Expect input dim > 2"

        BATCH_DIM = 0
        WEIGHT_INPUT_CHANNELS_DIM = 1
        input_size = []
        input_size.append(output_size[BATCH_DIM])
        input_size.append(weight_size[WEIGHT_INPUT_CHANNELS_DIM] * groups)
        for d in range(2, dim):
            kernel = (weight_size[d] - 1) * dilation[d - 2] + 1
            input_size_d = (
                (output_size[d] - 1) * stride[d - 2]
                - (padding[d - 2] * 2)
                + kernel
                + output_padding[d - 2]
            )
            input_size.append(input_size_d)
        return list(map(int, input_size))

    # The size of prepacked_weight is the prepacked weight size of deconv:
    #   Groups > 1:  [g*o, i/g, ...]
    #   Groups == 1: [o, i, ...]
    # Returns original weight size in [i, o, ...]
    def _original_deconv_weight_size(
        prepacked_weight,
        groups,
    ):
        prepacked_weight_size = prepacked_weight.size()
        dim = len(prepacked_weight_size)
        assert dim > 2, "Expect weight dim > 2"
        if groups > 1:
            weight_size = []
            weight_size.append(prepacked_weight_size[1] * groups)
            weight_size.append(prepacked_weight_size[0] / groups)
            for d in range(2, dim):
                weight_size.append(prepacked_weight_size[d])
        else:
            weight_size = prepacked_weight.transpose(0, 1).size()
        return weight_size

    stride = tuple(stride_)
    padding = tuple(padding_)
    dilation = tuple(dilation_)
    assert isinstance(groups, int)
    output_padding = tuple(output_padding_) if output_padding_ else (0, 0)
    x.realize()
    weight.realize()
    with V.graph.fake_mode:
        x_fake = ir_node_to_tensor(x, guard_shape=True)
        weight_fake = ir_node_to_tensor(weight, guard_shape=True)
        if transposed:
            # When transposed, the size of the prepacked oneDNN weight is different
            # from the PyTorch weight. We're not able to run aten conv with such
            # size. We infer the output size from the input params here:
            weight_size = _original_deconv_weight_size(weight_fake, groups)
            input_size = x_fake.size()
            output_size = _conv_input_size(
                input_size,
                weight_size,
                padding,
                output_padding,
                stride,
                dilation,
                groups,
            )
        else:
            bias_fake = (
                ir_node_to_tensor(bias, guard_shape=True) if bias is not None else bias
            )
            output = torch.ops.aten.convolution(
                x_fake,
                weight_fake,
                bias_fake,
                stride,
                padding,
                dilation,
                transposed,
                output_padding,
                groups,
            )
            output_size = output.size()

        req_stride_order = [0] + list(reversed(range(1, len(stride) + 1)))
        req_stride_order = [len(req_stride_order)] + req_stride_order
        output_stride = make_channels_last_strides_for(output_size)

    x = cls.require_stride_order(x, req_stride_order)
    assert x.get_device().type == "cpu" and weight.get_device().type == "cpu"
    inputs = [x, weight]

    kernel_layout = FixedLayout(
        x.get_device(),
        x.get_dtype(),
        convert_shape_to_inductor(output_size),
        convert_shape_to_inductor(output_stride),
    )
    constant_args = [padding, stride, dilation, groups]
    if transposed:
        constant_args.insert(1, output_padding)

    if bias is not None:
        inputs.append(bias)
    else:
        constant_args.insert(0, bias)
    return inputs, constant_args, kernel_layout, req_stride_order


class ConvolutionUnary(ExternKernelAlloc):
    kernel = "torch.ops.mkldnn._convolution_pointwise"

    def __init__(
        self,
        layout,
        inputs,
        constant_args=(),
        kernel="torch.ops.mkldnn._convolution_pointwise",
    ):
        super().__init__(layout, inputs, constant_args)
        self.kernel = kernel

    def codegen(self, wrapper):
        wrapper.writeline(
            f"{self.get_name()} = {self.kernel}({', '.join(self.codegen_args())})"
        )
        if isinstance(self.layout, Layout):
            self.codegen_size_asserts(wrapper)

    @classmethod
    def create(
        cls,
        x: "TensorBox",
        weight: "TensorBox",
        bias: "TensorBox",
        padding_: List[int],
        stride_: List[int],
        dilation_: List[int],
        groups: int,
        attr,
        scalars,
        algorithm,
    ):
        kernel = "torch.ops.mkldnn._convolution_pointwise"
        (inputs, constant_args, kernel_layout, _) = _prepare_convolution_fusion_create(
            cls, x, weight, bias, padding_, stride_, dilation_, groups
        )
        constant_args = constant_args + [attr, scalars, algorithm]
        return ConvolutionUnary(
            layout=kernel_layout,
            inputs=inputs,
            constant_args=constant_args,
            kernel=kernel,
        )


class ConvolutionBinary(ExternKernelAlloc):
    kernel = "torch.ops.mkldnn._convolution_pointwise.binary"

    def __init__(
        self,
        layout,
        inputs,
        constant_args=(),
        kernel="torch.ops.mkldnn._convolution_pointwise.binary",
    ):
        super().__init__(layout, inputs, constant_args)
        self.kernel = kernel

    def codegen(self, wrapper):
        wrapper.writeline(
            f"{self.get_name()} = {self.kernel}({', '.join(self.codegen_args())})"
        )
        if isinstance(self.layout, Layout):
            self.codegen_size_asserts(wrapper)

    @classmethod
    def create(
        cls,
        x: "TensorBox",
        other: "TensorBox",
        weight: "TensorBox",
        bias: "TensorBox",
        padding_: List[int],
        stride_: List[int],
        dilation_: List[int],
        groups: int,
        binary_attr: str,
        binary_alpha: Optional[float],
        unary_attr: Optional[str],
        unary_scalars: Optional[List],
        unary_algorithm: Optional[str],
    ):
        kernel = "torch.ops.mkldnn._convolution_pointwise.binary"
        (
            inputs,
            constant_args,
            kernel_layout,
            req_stride_order,
        ) = _prepare_convolution_fusion_create(
            cls, x, weight, bias, padding_, stride_, dilation_, groups
        )
        other = cls.require_stride_order(other, req_stride_order)
        inputs.insert(1, other)
        constant_args = constant_args + [
            binary_attr,
            binary_alpha,
            unary_attr,
            unary_scalars,
            unary_algorithm,
        ]
        return ConvolutionBinary(
            layout=kernel_layout,
            inputs=inputs,
            constant_args=constant_args,
            kernel=kernel,
        )


class ConvolutionBinaryInplace(ExternKernelAlloc):
    kernel = "torch.ops.mkldnn._convolution_pointwise_.binary"

    def __init__(
        self,
        kernel_layout,
        inputs,
        constant_args=(),
        kernel="torch.ops.mkldnn._convolution_pointwise_.binary",
    ):
        super().__init__(kernel_layout, inputs, constant_args)
        self.kernel = kernel

    def codegen(self, wrapper):
        wrapper.writeline(
            f"{self.get_name()} = {self.kernel}({', '.join(self.codegen_args())})"
        )

    def get_mutation_names(self):
        assert isinstance(self.layout, MutationLayout)
        return (self.layout.target.get_name(),)

    @classmethod
    def create(
        cls,
        x: "TensorBox",
        other: "TensorBox",
        weight: "TensorBox",
        bias: "TensorBox",
        padding_: List[int],
        stride_: List[int],
        dilation_: List[int],
        groups: int,
        binary_attr: str,
        binary_alpha: Optional[float],
        unary_attr: Optional[str],
        unary_scalars: Optional[List],
        unary_algorithm: Optional[str],
    ):
        kernel = "torch.ops.mkldnn._convolution_pointwise_.binary"
        (
            inputs,
            constant_args,
            _,
            req_stride_order,
        ) = _prepare_convolution_fusion_create(
            cls, x, weight, bias, padding_, stride_, dilation_, groups
        )
        other = cls.require_stride_order(other, req_stride_order)
        V.graph.realize_users_of(other.get_name())
        inputs.insert(1, other)
        constant_args = constant_args + [
            binary_attr,
            binary_alpha,
            unary_attr,
            unary_scalars,
            unary_algorithm,
        ]
        return ConvolutionBinaryInplace(
            kernel_layout=MutationLayout(inputs[1]),
            inputs=inputs,
            constant_args=constant_args,
            kernel=kernel,
        )


class MKLPackedLinear(ExternKernelAlloc):
    def __init__(
        self,
        layout,
        inputs,
        constant_args=(),
    ):
        super().__init__(
            layout,
            inputs,
            constant_args,
            None,
            kernel="torch.ops.mkl._mkl_linear",
            cpp_kernel="mkl::_mkl_linear",
        )
        self.cpp_kernel_key = "mkl_linear"
        self.cpp_op_schema = """
            at::Tensor(
                const at::Tensor& self,
                const at::Tensor& mkl_weight_t,
                const at::Tensor& origin_weight_t,
                const c10::optional<at::Tensor>& bias_opt,
                const int64_t prepack_batch_size)"""

    def codegen(self, wrapper):
        wrapper.generate_fusion_ops_code(
            self.get_name(),
            self.kernel,
            self.codegen_args(),
            self.cpp_op_schema,
            self.cpp_kernel_key,
        )

    @classmethod
    def create(cls, x, packed_w, orig_w, batch_size):
        x = cls.require_stride1(cls.realize_input(x))
        orig_w = cls.require_stride1(cls.realize_input(orig_w))
        *m, _ = x.get_size()
        oc, _ = orig_w.get_size()
        output_size = list(m) + [oc]
        output_stride = make_contiguous_strides_for(output_size)
        inputs = [x, packed_w, orig_w]
        constant_args = [None, batch_size]

        return MKLPackedLinear(
            layout=FixedLayout(
                x.get_device(), x.get_dtype(), output_size, output_stride
            ),
            inputs=inputs,
            constant_args=constant_args,
        )


class LinearUnary(ExternKernelAlloc):
    def __init__(
        self,
        layout,
        inputs,
        constant_args=(),
    ):
        super().__init__(
            layout,
            inputs,
            constant_args,
            None,
            kernel="torch.ops.mkldnn._linear_pointwise",
            cpp_kernel="mkldnn::_linear_pointwise",
        )
        self.cpp_kernel_key = "linear_pointwise"
        self.cpp_op_schema = """
            at::Tensor(
                const at::Tensor& input_t,
                const at::Tensor& weight_t,
                const c10::optional<at::Tensor>& bias_opt,
                c10::string_view attr,
                torch::List<c10::optional<at::Scalar>> scalars,
                c10::optional<c10::string_view> algorithm)"""

    def codegen(self, wrapper):
        wrapper.generate_fusion_ops_code(
            self.get_name(),
            self.kernel,
            self.codegen_args(),
            self.cpp_op_schema,
            self.cpp_kernel_key,
        )

    @classmethod
    def create(cls, x, w, b, attr, scalars, algorithm):
        x = cls.require_stride1(cls.realize_input(x))
        w = cls.require_stride1(cls.realize_input(w))

        *m, ic = x.get_size()
        oc, ic = w.get_size()

        inputs = [x, w]
        constant_args = [attr, scalars if scalars else [-1], algorithm]
        if b is not None:
            b = cls.require_stride1(cls.realize_input(b))
            inputs.append(b)
        else:
            constant_args.insert(0, None)

        return LinearUnary(
            layout=FlexibleLayout(
                device=x.get_device(),
                dtype=x.get_dtype(),
                size=list(m) + [oc],
            ),
            inputs=inputs,
            constant_args=constant_args,
        )

    def apply_constraint(self):
        pass


class LinearBinary(ExternKernelAlloc):
    kernel = "torch.ops.mkldnn._linear_pointwise.binary"

    def __init__(
        self,
        layout,
        inputs,
        constant_args=(),
    ):
        super().__init__(
            layout,
            inputs,
            constant_args,
            None,
            kernel="torch.ops.mkldnn._linear_pointwise.binary",
            cpp_kernel="mkldnn::_linear_pointwise",
        )
        self.cpp_kernel_overlad_name = "binary"
        self.cpp_kernel_key = "linear_pointwise_binary"
        self.cpp_op_schema = """
            at::Tensor(
                const at::Tensor& input_t,
                const at::Tensor& other_t,
                const at::Tensor& weight_t,
                const c10::optional<at::Tensor>& bias_opt,
                c10::string_view attr)
        """

    def codegen(self, wrapper):
        wrapper.generate_fusion_ops_code(
            self.get_name(),
            self.kernel,
            self.codegen_args(),
            self.cpp_op_schema,
            self.cpp_kernel_key,
            self.cpp_kernel_overlad_name,
        )

    @classmethod
    def create(cls, x, y, w, b, attr):
        x = cls.require_stride1(cls.realize_input(x))
        y = cls.require_stride1(cls.realize_input(y))
        w = cls.require_stride1(cls.realize_input(w))

        *m, ic = x.get_size()
        oc, ic = w.get_size()

        inputs = [x, y, w]
        constant_args = [attr]
        if b is not None:
            b = cls.require_stride1(cls.realize_input(b))
            inputs.append(b)
        else:
            constant_args.insert(0, b)

        return LinearBinary(
            layout=FlexibleLayout(
                device=x.get_device(),
                dtype=x.get_dtype(),
                size=list(m) + [oc],
            ),
            inputs=inputs,
            constant_args=constant_args,
        )

    def apply_constraint(self):
        pass


class ConvolutionTransposeUnary(ExternKernelAlloc):
    kernel = "torch.ops.mkldnn._convolution_transpose_pointwise"

    def __init__(
        self,
        layout,
        inputs,
        constant_args=(),
        kernel="torch.ops.mkldnn._convolution_transpose_pointwise",
    ):
        super().__init__(layout, inputs, constant_args)
        self.kernel = kernel

    def codegen(self, wrapper):
        wrapper.writeline(
            f"{self.get_name()} = {self.kernel}({', '.join(self.codegen_args())})"
        )

    @classmethod
    def create(
        cls,
        x: "TensorBox",
        weight: "TensorBox",
        bias: "TensorBox",
        padding_: List[int],
        output_padding_: List[int],
        stride_: List[int],
        dilation_: List[int],
        groups_: int,
        attr,
        scalars,
        algorithm,
    ):
        kernel = "torch.ops.mkldnn._convolution_transpose_pointwise"
        transposed = True
        (
            inputs,
            constant_args,
            kernel_layout,
            _,
        ) = _prepare_convolution_fusion_create(
            cls,
            x,
            weight,
            bias,
            padding_,
            stride_,
            dilation_,
            groups_,
            transposed,
            output_padding_,
        )
        constant_args = constant_args + [attr, scalars, algorithm]
        return ConvolutionTransposeUnary(
            layout=kernel_layout,
            inputs=inputs,
            constant_args=constant_args,
            kernel=kernel,
        )


@dataclasses.dataclass
class MutableBox(IRNode):
    """
    TensorBox / StorageBox allow in-place mutation of Tensors
    """

    data: IRNode

    def __getattr__(self, name):
        fn = getattr(self.data, name)
        if callable(fn):
            return fn
        raise AttributeError(f"{type(self.data).__name__}.{name} not callable")

    @property
    def layout(self):
        return self.data.layout

    def __str__(self):
        if isinstance(self.data, MutableBox):
            line0 = f"{type(self).__name__}({type(self.data).__name__}("
            endl = "))"
            inner = self.data.data
        else:
            line0 = f"{type(self).__name__}("
            inner = self.data
            endl = ")"

        lines = [
            line0,
            indent(str(inner)),
            endl,
        ]
        return "\n".join(lines)

    __repr__ = __str__


class TensorBox(MutableBox):
    @staticmethod
    def create(data):
        return TensorBox(StorageBox(data))


class StorageBox(MutableBox):
    def is_input_buffer(self):
        if isinstance(self.data, (InputBuffer, ReinterpretView)):
            return self.data.get_name() in V.graph.graph_inputs
        return False

    def realize(self):
        if isinstance(
            self.data,
            (
                ComputedBuffer,
                InputsKernel,
                InputBuffer,
                ReinterpretView,
                TemplateBuffer,
            ),
        ):
            return self.data.get_name()
        assert isinstance(self.data, (Pointwise, Reduction)), type(self.data)
        origin_node = self.data.get_origin_node()
        traceback = self.data.get_traceback()
        self.data = ComputedBuffer(
            name=None,
            layout=FlexibleLayout(
                device=self.data.get_device(),
                dtype=self.data.get_dtype(),
                size=self.data.get_size(),
            ),
            data=self.data,
        )
        self.data.name = V.graph.register_buffer(self.data)
        self.data.origins = self.origins
        self.data.origin_node = origin_node
        self.data.traceback = traceback
        return self.data.name

    def realize_hint(self):
        """
        Called on buffers we expect to be forced to realize later.
        """
        if isinstance(self.data, (Pointwise, Reduction)) and self.num_reads() > 1:
            self.realize()

    def has_exceeded_max_reads(self):
        return isinstance(self.data, Pointwise) and (
            self.num_reads() > config.realize_acc_reads_threshold
            or len(self.inner_fn_str()) > config.realize_bytes_threshold
        )

    def mark_reuse(self, users):
        """
        A heuristic to decide if we should realize a tensor
        that is used multiple times.
        """

        def should_realize_on_cpu(loops: Union[Pointwise, Reduction]):
            """
            The heuristic for realizing reused result of heavy ops on cpu
            """
            heavy_ops = ["exp"]  # a list of heavy ops
            fn_str = loops.inner_fn_str()
            return any((op + "(") in fn_str for op in heavy_ops)

        if (
            users > 1
            and isinstance(self.data, (Pointwise, Reduction))
            and (
                self.num_reads() > config.realize_reads_threshold
                or len(self.inner_fn_str()) > config.realize_bytes_threshold
                or (is_cpu(self.data) and should_realize_on_cpu(self.data))
            )
        ):
            self.realize()

    @cache_on_self
    def num_reads(self):
        data = self.data
        if isinstance(data, (InputsKernel, InputBuffer, ReinterpretView)):
            return 1
        if isinstance(data, ComputedBuffer):
            read_writes = data.get_read_writes()
        else:
            assert isinstance(data, (Pointwise, Reduction)), type(data)
            read_writes = ComputedBuffer(
                name=None,
                layout=FlexibleLayout(
                    device=data.get_device(),
                    dtype=data.get_dtype(),
                    size=data.get_size(),
                ),
                data=data,
            ).get_read_writes()
        return len(read_writes.reads)


class InterpreterShim(torch.fx.Interpreter):
    @staticmethod
    @functools.lru_cache(None)
    def _dummy_gm():
        return torch.fx.symbolic_trace(identity)

    def __init__(self, graph, submodules):
        # call super() with a placeholder to avoid constructing a
        # GraphModule which is very expensive (it does codegen).
        super().__init__(self._dummy_gm(), garbage_collect_values=False)
        self.module = self
        self.graph = graph
        self.submodules = submodules
        self.extra_traceback = False
        self.fetch_attr = submodules.__getitem__
        self.current_node = None

    def run_node(self, n: torch.fx.Node) -> Any:
        self.current_node = n
        return super().run_node(n)

    def run(self, *args, **kwargs):
        with V.set_interpreter_handler(self):
            return super().run(*args, **kwargs)


class LoopBody:
    """
    Captures the body of a Loops subclass into an FX graph.  Persists any
    indexing simplifications and makes it easier to analyze loop bodies.
    """

    def __init__(self, fn, args, var_ranges):
        super().__init__()
        self.var_ranges = var_ranges
        self.indexing_exprs = {}
        self.indexing_exprs_name = {}
        self.reads = []
        self.writes = []
        self.reads_name2expr = {}
        self.writes_name2expr = {}
        self.other = []
        self.submodules = {"get_index": self.get_index}
        self.subblocks = {}
        self.indirect_vars = []
        self.indirect_max_sizes = []
        self.indirect_new = {}
        self.root_block = LoopBodyBlock(self, fn, args)
        self.indexing = None

    def debug_str(self):
        lines = [f"var_ranges = {dict(self.var_ranges)}"]
        lines.extend([f"{name} = {val}" for name, val in self.indexing_exprs.items()])
        lines.extend(
            [
                block.debug_str(name)
                for name, block in itertools.chain(
                    [("body", self.root_block)], self.subblocks.items()
                )
            ]
        )
        return "\n".join(lines)

    def add_index_expr(self, expr: sympy.Expr, category, buf_name):
        getattr(self, category).append(expr)
        if buf_name is not None:
            getattr(self, f"{category}_name2expr")[buf_name] = expr
        if expr not in self.indexing_exprs_name:
            name = f"index{len(self.indexing_exprs)}"
            self.indexing_exprs_name[expr] = name
            self.indexing_exprs[name] = expr
        return self.indexing_exprs_name[expr]

    def add_submodule(self, block, prefix):
        """Not actually for nn.Modules, but subblocks in generated code are mapped to FX call_module opcodes"""
        if prefix[-1].isnumeric() and prefix not in self.submodules:
            name = prefix
        else:
            name = f"{prefix}{len(self.submodules)}"
        self.submodules[name] = block
        return name

    def add_indirect(self, size):
        name = f"indirect{len(self.indirect_vars)}"
        var = sympy_symbol(name)
        self.indirect_vars.append(var)
        self.indirect_max_sizes.append(size)
        return var

    def replace_indirect(self, old, new):
        """Swap in a variable used in indirect indexing"""
        if str(old) == str(new):
            return
        self.indirect_new[old] = new
        self.indexing = {k: sympy_subs(v, {old: new}) for k, v in self.indexing.items()}

    def get_index(self, name):
        return self.indexing[name]

    def __call__(self, *indices):
        index = list(itertools.chain(*indices))
        assert len(index) == len(self.var_ranges), (index, self.var_ranges)
        assert all(v not in self.var_ranges for v in index)
        replacements = dict(zip(self.var_ranges.keys(), index))
        self.indexing = {
            name: sympy_subs(expr, replacements)
            for name, expr in self.indexing_exprs.items()
        }
        result = self.root_block()
        self.indexing = None
        return result


class LoopBodyBlock:
    """
    Captures the body of a Loops subclass into an FX graph.
    In normal cases there will be a 1:1 mapping between LoopBody and
    LoopBodyBlock, hower in the case of ops.masked() the masked out
    operations will manifest as an extra LoopBodyBlock.
    """

    def __init__(self, body: LoopBody, fn: Callable, args: List[Any]):
        self.body = body

        def add_index(expr, category, buf_name=None):
            return tracer.create_proxy(
                "call_module",
                "get_index",
                (self.body.add_index_expr(expr, category, buf_name),),
                {},
            )

        class CaptureIndexing(V.WrapperHandler):
            self.name = "CaptureIndexing"

            def load(self, name: str, index: sympy.Expr):
                index = add_index(index, "reads", name)
                return self._inner.load(name, index)

            def store(self, name, index, value, mode=None):
                index = add_index(index, "writes", name)
                return self._inner.store(name, index, value, mode)

            def reduction(self, name, dtype, src_dtype, reduction_type, index, value):
                index = add_index(index, "writes", name)
                return self._inner.reduction(
                    name, dtype, src_dtype, reduction_type, index, value
                )

            def index_expr(self, index, dtype):
                if isinstance(index, (int, sympy.Integer)):
                    return ops.constant(int(index), dtype)
                index = add_index(index, "other")
                return self._inner.index_expr(index, dtype)

            @staticmethod
            def masked(mask_proxy, masked_body: Callable, other_proxy):
                """
                Recursively capture the masked out body in another LoopBodyBlock
                """

                def shim(mask, other):
                    return V.ops.masked(mask, subblock, other)

                name = self.body.add_submodule(shim, "masked_subblock")
                subblock = LoopBodyBlock(self.body, masked_body, [])
                self.body.subblocks[name] = subblock
                return tracer.create_proxy(
                    "call_module", name, (mask_proxy, other_proxy), {}
                )

            @staticmethod
            def indirect_indexing(index_proxy, size):
                """
                Flow data from tensors into indexing formulas.
                Introduce a call_module to update the indexing.
                """

                def set_indirect(new_var):
                    self.body.replace_indirect(
                        var, V.ops.indirect_indexing(new_var, size)
                    )

                var = self.body.add_indirect(size)
                tracer.create_proxy(
                    "call_module",
                    self.body.add_submodule(set_indirect, f"set_{var}"),
                    (index_proxy,),
                    {},
                )
                return var

        tracer = torch.fx.Tracer()
        tracer.graph = torch.fx.Graph(tracer_cls=tracer.__class__)
        proxy_ops = tracer.create_proxy("placeholder", "ops", (), {})
        from .sizevars import SimplifyIndexing

        with V.set_ops_handler(
            SimplifyIndexing(CaptureIndexing(proxy_ops), self.body.var_ranges)
        ):
            tracer.create_proxy("output", "output", (fn(*args),), {})
        self.graph = tracer.graph

    def __call__(self):
        graph = self.graph
        submodules = self.body.submodules

        return InterpreterShim(graph, submodules).run(V.get_ops_handler())

    def debug_str(self, name="block"):
        code = torch.fx.GraphModule(self.body.submodules, self.graph).code
        return re.sub(
            # strip `; del var0` suffixes to make output prettier
            r";[^\n]*",
            "",
            code.strip().replace("def forward(", f"def {name}("),
        )


class Wait(ExternKernelAlloc):
    """
    Wait should not be used by itself.  It should always be constructed in tandem
    with a collective op that produces a work to wait on.
    """

    def __init__(
        self,
        layout,
        inputs,
        constant_args=(),
    ):
        super().__init__(layout, inputs, constant_args)

    def should_allocate(self):
        return False

    def codegen(self, wrapper):
        wrapper.add_import_once(
            "from torch.distributed._functional_collectives import _wait_tensor"
        )
        (input_collective,) = [t.codegen_reference() for t in self.inputs]
        wrapper.writeline(f"{input_collective} = _wait_tensor({input_collective})")

        # wait op still needs to produce a 'buffer' that represents the tensor output.
        # this is a symbolic gesture, and it gets handled by WrapperCodegen.
        # codegen outputs a '# reuse' line that assigns the input buffer here ('input_collective')
        # to a new name (`self.get_name()`) and `del`s the old name.
        wrapper.writeline(f"{self.get_name()} = {input_collective}")

    @classmethod
    def create(cls, collective_op: "TensorBox"):
        # TODO(whc) i'm not sure what's going on here, this probably means I missed something upstream
        collective_op.decide_layout()
        return Wait(
            layout=collective_op.get_layout(),
            inputs=[collective_op],
        )

    def get_alias_names(self):
        # Signal to codegen that our output buffer isn't safe to reuse
        return [self.inputs[0].codegen_reference()]


class CollectiveKernel(ExternKernel):
    """
    Each CollectiveKernel should follow the patterns
    - it writes into a given output buffer
    - the kernel delegates into c10d processgroup, which returns a 'work' obj
    - the work obj is registered via _register_tensor_work so it can be waited on later
    """

    def __init__(self, layout, inputs, constant_args):
        super().__init__(None, layout, inputs, constant_args)
        self.name = V.graph.register_buffer(self)

    def should_allocate(self):
        return True

    def codegen_collective(self, wrapper, output_name, input_names):
        # factor so the boilerplate can be handled in CollectiveKernel.codegen
        raise NotImplementedError("Must implement")

    def codegen(self, wrapper):
        wrapper.add_import_once("import torch.distributed as dist")
        wrapper.add_import_once(
            "from torch.distributed._functional_collectives import _str_to_reduce_op, _register_tensor_work"
        )
        wrapper.add_import_once(
            "from torch.distributed.distributed_c10d import _find_or_create_pg_by_ranks_and_tag"
        )

        # extract references to our args in string form for codegen output
        input_names = [t.codegen_reference() for t in self.inputs]
        output_name = self.get_name()
        tag, ranks, group_size = self.constant_args

        # TODO: avoid more than one ref of the same pg (even though they are cached inside the api)
        wrapper.writeline(
            f"{output_name}_pg = _find_or_create_pg_by_ranks_and_tag('{tag}', {ranks}, {group_size})"
        )

        self.codegen_collective(wrapper, output_name, input_names)

        wrapper.writeline(f"_register_tensor_work({output_name}, {output_name}_work)")


class MultiOutputNoSizeAssert(MultiOutput):
    """
    Extract partial output from a multi-output OP.
        Works like MultiOutput but doesn't assert size. This must be a property guaranteed by the op emiting this.
    """

    def codegen(self, wrapper):
        wrapper.writeline(
            f"{self.get_name()} = {self.inputs[0].get_name()}{self.index}"
        )


<<<<<<< HEAD
class InPlaceHint(ExternKernel):
=======
class ForceInPlace(ExternKernel):
>>>>>>> 97245a06
    """
    Helper OP to encode an in/out argument that tries to make it inplace whenever possible.
    Wrap the input of your inplace op to enable this behavior.

    The design is based on two key decisions:
    - this node is resposible for allocating the in/out buffer used by the collective.
        This is controlled by the ``should_allocate`` method that returns True here and
        False for the collective node
    - The scheduler special-case this node and enable it to reuse its input.
    """

    def codegen(self, wrapper):
        input_name = self.inputs[0].codegen_reference()
        output_name = self.get_name()
        if not wrapper.did_reuse(self, self.inputs[0]):
            wrapper.writeline(f"{output_name}.copy_({input_name}) #no reuse")

    def __init__(self, layout, input):
        input = self.realize_input(input)
        super().__init__(None, layout, self.unwrap_storage([input]), ())
        self.name = V.graph.register_buffer(self)

    def should_allocate(self):
        return True


class AllReduceCoalesced(ExternKernel):
    def __init__(self, layout, inputs, constant_args, reduce_op):
        super().__init__(None, layout, inputs, constant_args)
        self.reduce_op = reduce_op
        self.name = V.graph.register_buffer(self)

    def should_allocate(self):
        return False

    @classmethod
    def create(
        cls,
        inputs: List["TensorBox"],
        reduce_op: str,
        tag: str,
        ranks: List[int],
        group_size: int,
    ):
        res = []

        def wrap_input(var):
            nonlocal res
<<<<<<< HEAD
            op = InPlaceHint(
=======
            op = ForceInPlace(
>>>>>>> 97245a06
                FlexibleLayout(var.get_device(), var.get_dtype(), var.get_size()), var
            )
            res.append(op)
            return TensorBox.create(op)

        inputs = list(map(wrap_input, inputs))

        layout = MultiOutputLayout(inputs[0].get_device())

        packed = AllReduceCoalesced(
            layout=layout,
            inputs=inputs,
            constant_args=[tag, ranks, group_size],
            reduce_op=reduce_op,
        )
        for i, in_t in enumerate(inputs):
            res.append(
                MultiOutputNoSizeAssert(
                    FlexibleLayout(
                        in_t.get_device(), in_t.get_dtype(), in_t.get_size()
                    ),
                    packed,
                    f"[{i}]",
                )
            )
        return res

    def codegen(self, wrapper):
        wrapper.add_import_once("import torch.distributed as dist")
        wrapper.add_import_once(
            "from torch.distributed._functional_collectives import _str_to_reduce_op, _register_tensor_work"
        )
        wrapper.add_import_once(
            "from torch.distributed.distributed_c10d import _find_or_create_pg_by_ranks_and_tag"
        )

        output_name = self.get_name()
        tag, ranks, group_size = self.constant_args

        wrapper.writeline(
            f"{output_name}_pg = _find_or_create_pg_by_ranks_and_tag('{tag}', {ranks}, {group_size})"
        )

        inputs = []
        for inp in self.inputs:
            inputs.append(inp.codegen_reference())

        wrapper.writeline(f"{output_name} = [{','.join(inputs)}] ")

        wrapper.writeline(
            f"{output_name}_work = dist.all_reduce_coalesced("
            f"{output_name}, "
            f"op=_str_to_reduce_op('{str(self.reduce_op)}'), "
            f"group={output_name}_pg, "
            "async_op=True)"
        )
<<<<<<< HEAD
        wrapper.writeline(f"_register_tensor_work({output_name}, {output_name}_work)")
=======
        wrapper.writeline(f"_register_tensor_work({inputs[0]}, {output_name}_work)")
>>>>>>> 97245a06


class AllReduce(CollectiveKernel):
    def __init__(self, layout, inputs, constant_args, reduce_op):
        super().__init__(layout, inputs, constant_args)
        self.reduce_op = reduce_op

    @classmethod
    def create(
        cls, x: "TensorBox", reduce_op: str, tag: str, ranks: List[int], group_size: int
    ):
        x = cls.realize_input(x)

        # is there a difference between literally using x.data.layout below, vs
        # creating a new one that has the same properties?
        new_layout = FlexibleLayout(x.get_device(), x.get_dtype(), x.get_size())

        return AllReduce(
            layout=new_layout,
            inputs=[x],
            constant_args=[tag, ranks, group_size],
            reduce_op=reduce_op,
        )

    def codegen_collective(self, wrapper, output_name, input_names):
        # We must copy our input buffer sometimes, but the scheduler will help us find opportunities
        # to reuse the input buffer.  (This requires no other users of the input buffer.)
        if not wrapper.did_reuse(self, self.inputs[0]):
            wrapper.writeline(f"{output_name}.copy_({input_names[0]})")

        # At this point, output_name points to a buffer that is either
        # (1) the input buffer, which we're allowed to inplace modify
        # (2) a freshly allocated buffer, which we've copied the input into above
        wrapper.writeline(
            f"{output_name}_work = dist.all_reduce("
            f"{output_name}, async_op=True, group={output_name}_pg, op=_str_to_reduce_op('{str(self.reduce_op)}'))"
        )


class AllGatherIntoTensor(CollectiveKernel):
    def __init__(self, layout, inputs, constant_args):
        super().__init__(layout, inputs, constant_args)

    @classmethod
    def create(cls, x: "TensorBox", tag: str, ranks: List[int], group_size: int):
        x = cls.realize_input(x)

        # is there a difference between literally using x.data.layout below, vs
        # creating a new one that has the same properties?
        new_size = x.get_size()
        new_size[0] *= group_size
        new_layout = FlexibleLayout(x.get_device(), x.get_dtype(), new_size)

        # AllReduce returns a 'work' object.  But Inductor's scheduler doesn't need to know
        # about that, and we just pretend for scheduling purposes that the work obj is a 1-elem tensor.
        # Nobody should consume the output of AllReduce except 'Wait', which we control here.
        return AllGatherIntoTensor(
            layout=new_layout,
            inputs=[x],
            constant_args=[tag, ranks, group_size],
        )

    def codegen_collective(self, wrapper, output_name, input_names):
        wrapper.writeline(
            f"{output_name}_work = dist.all_gather_into_tensor("
            f"{output_name}, {input_names[0]}, async_op=True, group={output_name}_pg)"
        )

        # At this point, output_name points to a fresh buffer
        wrapper.writeline(
            f"{output_name}_work = dist.all_gather_into_tensor({output_name}, {input_names[0]}, async_op=True,"
            f" group={output_name}_pg)"
        )
        wrapper.writeline(f"_register_tensor_work({output_name}, {output_name}_work)")


class ReduceScatterTensor(CollectiveKernel):
    def __init__(self, layout, inputs, constant_args, reduce_op):
        super().__init__(layout, inputs, constant_args)
        self.reduce_op = reduce_op

    @classmethod
    def create(
        cls,
        x: "TensorBox",
        reduce_op: str,
        tag: str,
        ranks: List[int],
        group_size: int,
    ):
        x = cls.realize_input(x)

        # is there a difference between literally using x.data.layout below, vs
        # creating a new one that has the same properties?
        new_size = x.get_size()
        new_size[0] /= group_size
        new_layout = FlexibleLayout(x.get_device(), x.get_dtype(), new_size)

        return ReduceScatterTensor(
            layout=new_layout,
            inputs=[x],
            constant_args=[tag, ranks, group_size],
            reduce_op=reduce_op,
        )

    def codegen_collective(self, wrapper, output_name, input_names):
        wrapper.writeline(
            f"{output_name}_work = dist.reduce_scatter_tensor("
            f"{output_name}, {input_names[0]}, "
            f"async_op=True, group={output_name}_pg, op=_str_to_reduce_op('{str(self.reduce_op)}'))"
        )<|MERGE_RESOLUTION|>--- conflicted
+++ resolved
@@ -4258,11 +4258,7 @@
         )
 
 
-<<<<<<< HEAD
 class InPlaceHint(ExternKernel):
-=======
-class ForceInPlace(ExternKernel):
->>>>>>> 97245a06
     """
     Helper OP to encode an in/out argument that tries to make it inplace whenever possible.
     Wrap the input of your inplace op to enable this behavior.
@@ -4311,11 +4307,7 @@
 
         def wrap_input(var):
             nonlocal res
-<<<<<<< HEAD
             op = InPlaceHint(
-=======
-            op = ForceInPlace(
->>>>>>> 97245a06
                 FlexibleLayout(var.get_device(), var.get_dtype(), var.get_size()), var
             )
             res.append(op)
@@ -4372,11 +4364,7 @@
             f"group={output_name}_pg, "
             "async_op=True)"
         )
-<<<<<<< HEAD
         wrapper.writeline(f"_register_tensor_work({output_name}, {output_name}_work)")
-=======
-        wrapper.writeline(f"_register_tensor_work({inputs[0]}, {output_name}_work)")
->>>>>>> 97245a06
 
 
 class AllReduce(CollectiveKernel):
