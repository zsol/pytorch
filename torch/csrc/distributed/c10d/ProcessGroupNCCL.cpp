--- conflicted
+++ resolved
@@ -839,10 +839,6 @@
 }
 
 void ProcessGroupNCCL::enableCollectivesTiming() {
-  if (SHOULD_TEAR_DOWN(asyncErrorHandling_)) {
-    TORCH_WARN(
-        "ProcessGroupNCCL::enableCollectivesTiming() won't be able to report errors since NCCL_ASYNC_ERROR_HANDLING is configured to teardown");
-  }
   enableTiming_.store(true);
 }
 void abortCommsFromMap(
@@ -940,11 +936,7 @@
     return;
   work.startTraceUpdated_ = true;
 
-<<<<<<< HEAD
-  callbackStartEvent(work);
-=======
   emitCollectiveStart(work);
->>>>>>> c1511633
 
   if (!emitDesyncInfo || storeError_)
     return;
@@ -962,11 +954,7 @@
     logWorkStart(work, emitDesyncInfo);
   }
 
-<<<<<<< HEAD
-  callbackEndEvent(work);
-=======
   emitCollectiveEnd(work);
->>>>>>> c1511633
 
   if (!emitDesyncInfo || storeError_)
     return;
