import functools
import inspect
import itertools
import logging
import math
import operator
import types
from typing import Dict, List

import torch
from torch import sym_float, sym_int

from .. import config, polyfill, variables
from ..allowed_functions import is_allowed
from ..exc import (
    AttributeMutationError,
    unimplemented,
    Unsupported,
    UserError,
    UserErrorType,
)
from ..guards import GuardBuilder, install_guard
from ..replay_record import DummyModule
from ..source import AttrSource, GetItemSource, is_constant_source, TypeSource
from ..utils import (
    build_checkpoint_variable,
    check_constant_args,
    check_numpy_ndarray_args,
    check_unspec_python_args,
    extract_fake_example_value,
    get_fake_value,
    guard_if_dyn,
    is_utils_checkpoint,
    istype,
    numpy_operator_wrapper,
    proxy_args_kwargs,
    tensortype_to_dtype,
)
from .base import MutableLocal, typestr, VariableTracker
from .constant import ConstantVariable
from .ctx_manager import EventVariable, StreamVariable
from .dicts import ConstDictVariable, SetVariable
from .lists import (
    BaseListVariable,
    ListIteratorVariable,
    ListVariable,
    SizeVariable,
    TupleIteratorVariable,
    TupleVariable,
)
from .tensor import FakeItemVariable, SymNodeVariable, UnspecializedPythonVariable
from .user_defined import UserDefinedVariable

log = logging.getLogger(__name__)


class BuiltinVariable(VariableTracker):
    @staticmethod
    @functools.lru_cache(None)
    def _constant_fold_functions():
        fns = {
            abs,
            all,
            any,
            bool,
            callable,
            chr,
            divmod,
            float,
            int,
            len,
            max,
            min,
            ord,
            pow,
            repr,
            round,
            str,
            str.format,
            sum,
            type,
            operator.pos,
            operator.neg,
            operator.not_,
            operator.invert,
            operator.pow,
            operator.mul,
            operator.matmul,
            operator.floordiv,
            operator.truediv,
            operator.mod,
            operator.add,
            operator.sub,
            operator.getitem,
            operator.lshift,
            operator.rshift,
            operator.and_,
            operator.or_,
            operator.xor,
            operator.ipow,
            operator.imul,
            operator.imatmul,
            operator.ifloordiv,
            operator.itruediv,
            operator.imod,
            operator.iadd,
            operator.isub,
            operator.ilshift,
            operator.irshift,
            operator.iand,
            operator.ixor,
            operator.ior,
            operator.index,
        }
        fns.update(x for x in math.__dict__.values() if isinstance(x, type(math.sqrt)))
        return fns

    def can_constant_fold_through(self):
        return self.fn in self._constant_fold_functions()

    @staticmethod
    @functools.lru_cache(None)
    def _fx_graph_functions():
        fns = {
            operator.pos,
            operator.neg,
            operator.not_,
            operator.invert,
            operator.pow,
            operator.mul,
            operator.matmul,
            operator.floordiv,
            operator.truediv,
            operator.mod,
            operator.add,
            operator.lt,
            operator.gt,
            operator.ge,
            operator.le,
            operator.ne,
            operator.eq,
            operator.sub,
            operator.getitem,
            operator.lshift,
            operator.rshift,
            operator.and_,
            operator.or_,
            operator.xor,
            operator.ipow,
            operator.imul,
            operator.imatmul,
            operator.ifloordiv,
            operator.itruediv,
            operator.imod,
            operator.iadd,
            operator.isub,
            operator.ilshift,
            operator.irshift,
            operator.iand,
            operator.ixor,
            operator.ior,
        }
        return fns

    @staticmethod
    @functools.lru_cache(None)
    def _binops():
        # function -> ([forward name, reverse name, in-place name], in-place op)
        fns = {
            operator.add: (["__add__", "__radd__", "__iadd__"], operator.iadd),
            operator.sub: (["__sub__", "__rsub__", "__isub__"], operator.isub),
            operator.mul: (["__mul__", "__rmul__", "__imul__"], operator.imul),
            operator.truediv: (
                ["__truediv__", "__rtruediv__", "__itruediv__"],
                operator.itruediv,
            ),
            operator.floordiv: (
                ["__floordiv__", "__rfloordiv__", "__ifloordiv__"],
                operator.ifloordiv,
            ),
            operator.mod: (["__mod__", "__rmod__", "__imod__"], operator.imod),
            pow: (["__pow__", "__rpow__", "__ipow__"], operator.ipow),
            operator.pow: (["__pow__", "__rpow__", "__ipow__"], operator.ipow),
            operator.lshift: (
                ["__lshift__", "__rlshift__", "__ilshift__"],
                operator.ilshift,
            ),
            operator.rshift: (
                ["__rshift__", "__rrshift__", "__irshift__"],
                operator.irshift,
            ),
            # NB: The follow binary operators are not supported for now, since the
            # corresponding magic methods aren't defined on SymInt / SymFloat:
            # operator.matmul
            # divmod
            # operator.and_
            # operator.or_
            # operator.xor
        }
        return fns

    @staticmethod
    @functools.lru_cache(None)
    def _binop_handlers():
        # Multiple dispatch mechanism defining custom binop behavior for certain type
        # combinations. Handlers are attempted in order, and will be used if the type checks
        # match. They are expected to have the signature:
        # fn(tx, arg0: VariableTracker, arg1: VariableTracker, options) -> VariableTracker

        # Override table contains: op_fn -> [list of handlers]
        op_handlers = {}
        for (
            op,
            (magic_method_names, in_place_op),
        ) in BuiltinVariable._binops().items():
            op_handlers[op] = []
            op_handlers[in_place_op] = []

            forward_name, reverse_name, inplace_name = magic_method_names

            # User-defined args (highest precedence)
            def user_defined_handler(
                tx,
                a,
                b,
                options,
                forward_name=forward_name,
                reverse_name=reverse_name,
            ):
                # Manually handle reversing logic if needed (e.g. call __radd__)

                # TODO: If we expand this to handle tensor args, we need to manually
                # handle cases like this:
                #
                # class A(int):
                #     def __radd__(self, other):
                #         print("woof")
                # torch.randn(3) + A(3)
                #
                # In this example, A.__radd__() is not called -> nothing is printed, because
                # Tensor.__add__ only does a subtype test against int, ignoring the subclass.
                # To be fully correct, we should not call A.__radd__() here, and there may be
                # other cases to reason about and add exceptions for.
                if isinstance(a, UserDefinedVariable):
                    return a.call_method(tx, forward_name, [b], {})
                else:
                    return b.call_method(tx, reverse_name, [a], {})

            op_handlers[op].append(
                ((UserDefinedVariable, VariableTracker), user_defined_handler)
            )
            op_handlers[op].append(
                ((VariableTracker, UserDefinedVariable), user_defined_handler)
            )

            def user_defined_inplace_handler(
                tx, a, b, options, forward_name=inplace_name
            ):
                return a.call_method(tx, forward_name, [b], {})

            op_handlers[in_place_op].append(
                ((UserDefinedVariable, VariableTracker), user_defined_inplace_handler)
            )
            op_handlers[in_place_op].append(
                ((VariableTracker, UserDefinedVariable), user_defined_inplace_handler)
            )

            # Dynamic shape args
            def dynamic_handler(tx, a, b, options, fn=op):
                from .builder import wrap_fx_proxy

                return wrap_fx_proxy(
                    tx,
                    tx.output.create_proxy(
                        "call_function", fn, *proxy_args_kwargs([a, b], {})
                    ),
                    **options,
                )

            op_handlers[op].append(
                ((SymNodeVariable, VariableTracker), dynamic_handler)
            )
            op_handlers[op].append(
                ((VariableTracker, SymNodeVariable), dynamic_handler)
            )

            # NB: Prefer out-of-place op when calling in-place op to generate valid graph
            op_handlers[in_place_op].append(
                ((SymNodeVariable, VariableTracker), dynamic_handler)
            )
            op_handlers[in_place_op].append(
                ((VariableTracker, SymNodeVariable), dynamic_handler)
            )

        # Special cases - lower precedence but still prefer these over constant folding

        # List-like addition (e.g. [1, 2] + [3, 4])
        def tuple_add_handler(tx, a, b, options):
            return TupleVariable(a.items + list(b.unpack_var_sequence(tx)), **options)

        def size_add_handler(tx, a, b, options):
            return SizeVariable(a.items + list(b.unpack_var_sequence(tx)), **options)

        list_like_addition_handlers = [
            # NB: Prefer the tuple-specific logic over base logic because of
            # some SizeVariable weirdness. Specifically, the tuple-specific logic
            # drops the subclass type (e.g. SizeVariable) and returns TupleVariables.
            (
                (SizeVariable, SizeVariable),
                size_add_handler,
            ),
            (
                (TupleVariable, TupleVariable),
                tuple_add_handler,
            ),
            (
                (TupleVariable, ConstantVariable),
                tuple_add_handler,
            ),
            (
                (ConstantVariable, TupleVariable),
                lambda tx, a, b, options: TupleVariable(
                    list(a.unpack_var_sequence(tx)) + b.items, **options
                ),
            ),
            (
                (BaseListVariable, BaseListVariable),
                lambda tx, a, b, options: type(a)(a.items + b.items, **options),
            ),
        ]
        op_handlers[operator.add].extend(list_like_addition_handlers)

        def list_iadd_handler(tx, a, b, options):
            if not a.mutable_local or not b.has_unpack_var_sequence(tx):
                # Handler doesn't apply
                return None

            return tx.replace_all(
                a,
                ListVariable(
                    list(a.items) + list(b.unpack_var_sequence(tx)),
                    **options,
                ),
            )

        list_like_iadd_handlers = [
            (
                (ListVariable, VariableTracker),
                list_iadd_handler,
            ),
            (
                (TupleVariable, TupleVariable),
                tuple_add_handler,
            ),
            (
                (TupleVariable, ConstantVariable),
                tuple_add_handler,
            ),
        ]
        op_handlers[operator.iadd].extend(list_like_iadd_handlers)

        # List-like expansion (e.g. [1, 2, 3] * 3)
        def expand_list_like(tx, lst, const, options):
            return lst.__class__(
                items=lst.items * const.as_python_constant(),
                mutable_local=MutableLocal(),
                **options,
            )

        list_like_expansion_handlers = [
            ((ListVariable, ConstantVariable), expand_list_like),
            ((TupleVariable, ConstantVariable), expand_list_like),
            (
                (ConstantVariable, ListVariable),
                lambda tx, a, b, options: expand_list_like(tx, b, a, options),
            ),
            (
                (ConstantVariable, TupleVariable),
                lambda tx, a, b, options: expand_list_like(tx, b, a, options),
            ),
        ]
        op_handlers[operator.mul].extend(list_like_expansion_handlers)

        return op_handlers

    @staticmethod
    def _find_binop_handler(op, a, b):
        handlers = BuiltinVariable._binop_handlers()
        if op not in handlers:
            return None

        # Return first handler that matches the type checks
        for (type1, type2), handler in handlers[op]:
            if isinstance(a, type1) and isinstance(b, type2):
                return handler

        return None

    def can_insert_in_graph(self):
        return self.fn in self._fx_graph_functions()

    def __init__(self, fn, **kwargs):
        super().__init__(**kwargs)
        self.fn = fn

    def __str__(self):
        if self.fn is None:
            name = "None"
        else:
            name = self.fn.__name__

        return f"{self.__class__.__name__}({name})"

    def python_type(self):
        return type(self.fn)

    def as_python_constant(self):
        return self.fn

    def as_proxy(self):
        DTYPE = {
            bool: torch.bool,
            int: torch.int64,
            float: torch.float64,
        }
        if self.fn in DTYPE:
            return DTYPE[self.fn]
        return super().as_proxy()

    def reconstruct(self, codegen):
        name = self.fn.__name__
        assert self.fn.__module__ == "builtins"
        assert name not in codegen.tx.f_globals, "shadowed global"
        return [codegen.create_load_global(name, False, add=True)]

    def constant_args(self, *args, **kwargs):
        return check_constant_args(args, kwargs)

    def tensor_args(self, *args, **kwargs):
        return any(
            isinstance(i, variables.TensorVariable)
            for i in itertools.chain(args, kwargs.values())
        ) and not any(
            isinstance(i, variables.GetAttrVariable)
            for i in itertools.chain(args, kwargs.values())
        )

    def unspec_python_args(self, *args, **kwargs):
        return check_unspec_python_args(args, kwargs)

    @staticmethod
    def unwrap_unspec_args_kwargs(args, kwargs):
        return [x.as_python_constant() for x in args], {
            k: v.as_python_constant() for k, v in kwargs.items()
        }

    def call_function(
        self, tx, args: "List[VariableTracker]", kwargs: "Dict[str, VariableTracker]"
    ) -> "VariableTracker":
        from . import UserFunctionVariable
        from .builder import wrap_fx_proxy, wrap_fx_proxy_cls

        args = [v.realize() for v in args]
        kwargs = {k: v.realize() for k, v in kwargs.items()}
        constant_args = check_constant_args(args, kwargs)
        tensor_args = self.tensor_args(*args, **kwargs)
        unspec_python_args = self.unspec_python_args(*args, **kwargs)
        has_constant_handler = self.can_constant_fold_through() and (
            constant_args or unspec_python_args
        )
        assert isinstance(args, (list, tuple))
        assert isinstance(kwargs, dict)

        # args[0] is list and args[1] is unspec
        if self.fn is operator.getitem and not isinstance(
            args[0], variables.TensorVariable
        ):
            tensor_args = False

        if (
            self.can_insert_in_graph()
            and tensor_args
            and not (
                self.fn is operator.getitem
                and isinstance(args[0], ConstDictVariable)
                and isinstance(args[1], variables.TensorVariable)
            )
        ):
            try:
                fn = self.fn
                if self.fn is operator.iadd and isinstance(
                    args[0], variables.ConstantVariable
                ):
                    # Work around weird bug in hf_T5
                    fn, args = operator.add, [args[1], args[0]]

                if self.fn is operator.getitem and isinstance(args[1], SymNodeVariable):
                    # Standard indexing will force specialization due to
                    # __index__.  Rewrite as a regular torch op which will
                    # trace fine
                    fn, args = torch.select, [
                        args[0],
                        variables.ConstantVariable.create(0),
                        args[1],
                    ]

                # Interaction between ndarray and tensors:
                #   We prefer the tensor op whenever there are tensors involved
                if check_numpy_ndarray_args(args, kwargs) and not any(
                    type(arg) == variables.TensorVariable for arg in args
                ):
                    proxy = tx.output.create_proxy(
                        "call_function",
                        numpy_operator_wrapper(self.fn),
                        *proxy_args_kwargs(args, kwargs),
                    )

                    return wrap_fx_proxy_cls(variables.NumpyNdarrayVariable, tx, proxy)

                proxy = tx.output.create_proxy(
                    "call_function",
                    fn,
                    *proxy_args_kwargs(args, kwargs),
                )
                if any(isinstance(arg, FakeItemVariable) for arg in args):
                    return wrap_fx_proxy_cls(
                        FakeItemVariable,
                        tx,
                        proxy,
                    )
                elif self.unspec_python_args(*args, **kwargs):
                    _args, _kwargs = self.unwrap_unspec_args_kwargs(args, kwargs)
                    raw_value = self.fn(*_args, **_kwargs)

                    need_unwrap = any(
                        x.need_unwrap
                        for x in itertools.chain(args, kwargs.values())
                        if isinstance(x, variables.UnspecializedPythonVariable)
                    )

                    return wrap_fx_proxy_cls(
                        UnspecializedPythonVariable,
                        tx,
                        proxy,
                        raw_value=raw_value,
                        need_unwrap=need_unwrap,
                    )
                elif all(isinstance(x, SymNodeVariable) for x in args):
                    return SymNodeVariable.create(tx, proxy, None)
                else:
                    # Work around for vision_maskrcnn due to precision difference
                    # specialize the dividend when float divide by tensor
                    if self.fn is operator.truediv and isinstance(
                        args[0], variables.UnspecializedPythonVariable
                    ):
                        args[0] = args[0].convert_to_constant(tx)
                    return wrap_fx_proxy(tx, proxy)

            except NotImplementedError:
                unimplemented(f"partial tensor op: {self} {args} {kwargs}")

        # Handle cases like int(torch.seed())
        # Also handle sym_float to sym_int cases
        if self.fn in (int, float) and isinstance(
            args[0], (SymNodeVariable, variables.TensorVariable)
        ):
            if isinstance(args[0], variables.TensorVariable):
                item = args[0].call_method(tx, "item", [], {})
            else:
                item = args[0]
            fn_ = sym_int if self.fn is int else sym_float
            out = wrap_fx_proxy(
                tx=tx,
                proxy=tx.output.create_proxy(
                    "call_function",
                    fn_,
                    (item.as_proxy(),),
                    {},
                ),
            )
            return out

        # Handle `str` on a user defined function
        if self.fn == str and args and isinstance(args[0], (UserFunctionVariable)):
            return variables.ConstantVariable.create(value=str(args[0].fn))

        # Handle binary ops (e.g. __add__ / __radd__, __iadd__, etc.)
        # NB: Tensor args are handled above and not here
        if len(kwargs) == 0 and len(args) == 2:
            # Try to find a handler for the arg types; otherwise, fall through to constant handler
            binop_handler = BuiltinVariable._find_binop_handler(
                self.fn, args[0], args[1]
            )
            if binop_handler:
                res = binop_handler(tx, args[0], args[1], {})
                if res is not None:
                    return res

        handler = getattr(self, f"call_{self.fn.__name__}", None)
        if handler:
            try:
                inspect.signature(handler).bind(tx, *args, **kwargs)
            except TypeError as exc:
                if not has_constant_handler:
                    log.warning(
                        "incorrect arg count %s %s and no constant handler",
                        handler,
                        exc,
                    )
                handler = None

        if handler:
            try:
                result = handler(tx, *args, **kwargs)
                if result is not None:
                    return result
            except Unsupported as exc:
                if not has_constant_handler:
                    raise
                # Actually, we will handle this just fine
                exc.remove_from_stats()

        if has_constant_handler:
            # constant fold
            return variables.ConstantVariable.create(
                self.as_python_constant()(
                    *[x.as_python_constant() for x in args],
                    **{k: v.as_python_constant() for k, v in kwargs.items()},
                ),
            )

        if self.fn is round:
            if len(args) > 0 and isinstance(args[0], SymNodeVariable):
                raise UserError(
                    UserErrorType.STANDARD_LIBRARY,
                    "Calling round() on symbolic value is not supported. "
                    "You can use floor() to implement this functionality",
                    case_name="dynamic_shape_round",
                )
        return super().call_function(tx, args, kwargs)

    def _call_min_max(self, tx, *args):
        if len(args) == 1 and args[0].has_unpack_var_sequence(tx):
            # expand iterable
            items = args[0].unpack_var_sequence(tx)
            return self._call_min_max_seq(tx, items)
        elif len(args) == 2:
            return self._call_min_max_binary(tx, args[0], args[1])
        elif len(args) > 2:
            return self._call_min_max_seq(tx, args)

    def _call_min_max_seq(self, tx, items):
        assert len(items) > 0
        if len(items) == 1:
            return items[0]

        return functools.reduce(functools.partial(self._call_min_max_binary, tx), items)

    def _call_min_max_binary(self, tx, a, b):
        if self.tensor_args(a, b):
            if not isinstance(a, variables.TensorVariable):
                a, b = b, a
            assert isinstance(a, variables.TensorVariable)

            # result of an item call is a scalar convert to a tensor
            if isinstance(a, FakeItemVariable):
                a = variables.TorchVariable(torch.tensor).call_function(tx, [a], {})

            # Dynamic input does not get resolved, rather, gets stored as call_function
            if isinstance(a, SymNodeVariable) or isinstance(b, SymNodeVariable):
                from .builder import wrap_fx_proxy_cls

                return wrap_fx_proxy_cls(
                    type(a),
                    tx=tx,
                    proxy=tx.output.create_proxy(
                        "call_function",
                        self.fn,
                        *proxy_args_kwargs([a, b], {}),
                    ),
                )

            # convert min/max to torch ops
            if b.is_python_constant():
                if isinstance(a, variables.NumpyNdarrayVariable):
                    import numpy as np

                    fn = variables.NumpyVariable(np.clip)
                else:
                    fn = variables.TorchVariable(torch.clamp)
                kwargs = {"min": b} if (self.fn is max) else {"max": b}
                result = fn.call_function(tx, [a], kwargs)
            else:
                if isinstance(a, variables.NumpyNdarrayVariable):
                    import numpy as np

                    fn = {max: np.maximum, min: np.minimum}[self.fn]
                    fn = variables.NumpyVariable(fn)
                else:
                    fn = {max: torch.maximum, min: torch.minimum}[self.fn]
                    fn = variables.TorchVariable(fn)
                result = fn.call_function(tx, [a, b], {})

            # return unspec if both a, b are unspec or const
            if all(
                isinstance(
                    i,
                    (
                        variables.UnspecializedPythonVariable,
                        variables.ConstantVariable,
                    ),
                )
                for i in [a, b]
            ):
                if any(isinstance(val, FakeItemVariable) for val in [a, b]):
                    return variables.FakeItemVariable.from_tensor_variable(result)

                if b.is_python_constant():
                    raw_b = b.as_python_constant()
                else:
                    raw_b = b.raw_value
                if self.fn is max:
                    raw_res = max(a.raw_value, raw_b)
                else:
                    raw_res = min(a.raw_value, raw_b)

                need_unwrap = any(
                    x.need_unwrap
                    for x in [a, b]
                    if isinstance(x, variables.UnspecializedPythonVariable)
                )
                return variables.UnspecializedPythonVariable.from_tensor_variable(
                    result, raw_res, need_unwrap
                )
            # otherwise return tensor
            else:
                return result
        elif isinstance(a, variables.ConstantVariable) and isinstance(
            b, variables.ConstantVariable
        ):
            if self.fn is max:
                return variables.ConstantVariable.create(max(a.value, b.value))
            else:
                return variables.ConstantVariable.create(min(a.value, b.value))
        elif isinstance(a, SymNodeVariable) or isinstance(b, SymNodeVariable):
            proxy = tx.output.create_proxy(
                "call_function", self.fn, *proxy_args_kwargs([a, b], {})
            )
            return SymNodeVariable.create(tx, proxy, None)
        else:
            unimplemented(f"unsupported min / max over args {str(a)}, {str(b)}")

    call_min = _call_min_max
    call_max = _call_min_max

    def call_abs(self, tx, arg: "VariableTracker"):
        # Call arg.__abs__()
        abs_method = BuiltinVariable(getattr).call_function(
            tx, [arg, ConstantVariable.create("__abs__")], {}
        )
        return abs_method.call_function(tx, [], {})

    def call_range(self, tx, *args):
        if self.unspec_python_args(*args) or self.constant_args(*args):
            return variables.RangeVariable(args)
        elif self._dynamic_args(*args):
            args = [
                variables.ConstantVariable.create(guard_if_dyn(arg)) for arg in args
            ]
            return variables.RangeVariable(args)
        # None no-ops this handler and lets the driving function proceed
        return None

    def _dynamic_args(self, *args, **kwargs):
        return any(isinstance(x, SymNodeVariable) for x in args) or any(
            isinstance(x, SymNodeVariable) for x in kwargs.values()
        )

    def call_slice(self, tx, *args):
        return variables.SliceVariable(args)

    def _dyn_proxy(self, tx, *args, **kwargs):
        from .builder import wrap_fx_proxy

        return wrap_fx_proxy(
            tx,
            tx.output.create_proxy(
                "call_function", self.fn, *proxy_args_kwargs(args, kwargs)
            ),
        )

    def _call_iter_tuple_list(self, tx, obj=None, *args, **kwargs):
        if self._dynamic_args(*args, **kwargs):
            return self._dyn_proxy(tx, *args, **kwargs)

        if isinstance(obj, variables.IteratorVariable):
            # For non-list iterators, we will guard on vars that
            # determine the control flow
            return obj

        # TODO This should probably be treated as a dict, or dicts should also be treated here
        if self.fn == set:
            cls = SetVariable
        else:
            cls = variables.BaseListVariable.cls_for(self.fn)
        if obj is None:
            if cls is SetVariable:
                return cls(
                    [],
                    mutable_local=MutableLocal(),
                )
            else:
                return cls(
                    [],
                    mutable_local=MutableLocal(),
                )
        elif obj.has_unpack_var_sequence(tx):
            if obj.source and not is_constant_source(obj.source):
                if isinstance(obj, TupleIteratorVariable):
                    install_guard(
                        obj.source.make_guard(GuardBuilder.TUPLE_ITERATOR_LEN)
                    )
                else:
                    install_guard(obj.source.make_guard(GuardBuilder.LIST_LENGTH))
            if cls is SetVariable:
                return cls(
                    list(obj.unpack_var_sequence(tx)),
                    mutable_local=MutableLocal(),
                )

            return cls(
                list(obj.unpack_var_sequence(tx)),
                mutable_local=MutableLocal(),
            )

    call_iter = _call_iter_tuple_list
    call_tuple = _call_iter_tuple_list
    call_list = _call_iter_tuple_list
    call_set = _call_iter_tuple_list

    def call_callable(self, tx, arg):
        from .functions import BaseUserFunctionVariable

        if isinstance(
            arg, (variables.UserDefinedClassVariable, BaseUserFunctionVariable)
        ):
            return variables.ConstantVariable.create(True)

    def call_cast(self, _, *args, **kwargs):
        if len(args) == 2:
            return args[1]

        unimplemented(f"unsupported args to builtin cast(): {args} {kwargs}")

    def call_dict(self, tx, *args, **kwargs):
        return BuiltinVariable.call_custom_dict(tx, dict, *args, **kwargs)

    @staticmethod
    def call_custom_dict(tx, user_cls, *args, **kwargs):
        if not kwargs:
            if not args:
                args = ({},)
            assert len(args) == 1
            arg = args[0]
            if isinstance(arg, dict):
                return ConstDictVariable(arg, user_cls, mutable_local=MutableLocal())
            elif isinstance(arg, variables.ConstDictVariable):
                return arg.clone(user_cls=user_cls, mutable_local=MutableLocal())
            elif isinstance(
                arg,
                (
                    ListVariable,
                    TupleVariable,
                    ListIteratorVariable,
                ),
            ):
                items = user_cls()
                for x in arg.unpack_var_sequence(tx):
                    k, v = x.unpack_var_sequence(tx)
                    k = ConstDictVariable.get_key(k)
                    items.update({k: v})
                return ConstDictVariable(items, user_cls, mutable_local=MutableLocal())
        elif not args and kwargs:
            return variables.ConstDictVariable(
                dict(kwargs), user_cls=user_cls, mutable_local=MutableLocal()
            )
        unimplemented(f"dict(): {args} {kwargs}")

    def call_zip(self, tx, *args):
        if all(x.has_unpack_var_sequence(tx) for x in args):
            items = [
                variables.TupleVariable(list(item))
                for item in zip(*[arg.unpack_var_sequence(tx) for arg in args])
            ]
            return variables.TupleVariable(items)

    def call_enumerate(self, tx, *args):
        if len(args) == 1:
            start = 0
        else:
            assert len(args) == 2
            assert isinstance(args[1], variables.ConstantVariable)
            start = args[1].as_python_constant()
        if args[0].has_unpack_var_sequence(tx):
            items = [
                variables.TupleVariable(
                    [variables.ConstantVariable.create(idx), var],
                )
                for idx, var in enumerate(args[0].unpack_var_sequence(tx), start)
            ]
            return variables.TupleVariable(items)

    def call_len(self, tx, *args, **kwargs):
        return args[0].call_method(tx, "__len__", args[1:], kwargs)

    def call_getitem(self, tx, *args, **kwargs):
        return args[0].call_method(tx, "__getitem__", args[1:], kwargs)

    def call_isinstance(self, tx, arg, isinstance_type):
        arg_type = arg.python_type()

        isinstance_type = isinstance_type.as_python_constant()

        if isinstance(arg, variables.TensorVariable) and arg.dtype is not None:

            def _tensor_isinstance(tensor_var, tensor_type):
                def check_type(ty):
                    if ty not in tensortype_to_dtype:
                        return issubclass(arg.python_type(), ty)

                    dtypes = tensortype_to_dtype[ty]
                    return arg.dtype in dtypes

                if type(tensor_type) is tuple:
                    return any(check_type(ty) for ty in tensor_type)
                else:
                    return check_type(tensor_type)

            return variables.ConstantVariable.create(
                _tensor_isinstance(arg, isinstance_type)
            )
        # UserDefinedObject with C extensions can have torch.Tensor attributes,
        # so break graph.
        if isinstance(arg, variables.UserDefinedObjectVariable) and isinstance(
            arg.value, types.MemberDescriptorType
        ):
            unimplemented(
                f"isinstance called on UserDefinedClass {arg} {isinstance_type}"
            )
        # handle __instancecheck__ defined in user class
        if (
            isinstance(arg, variables.UserDefinedObjectVariable)
            and "__instancecheck__" in isinstance_type.__class__.__dict__
        ):
            return variables.ConstantVariable.create(
                isinstance_type.__class__.__instancecheck__(isinstance_type, arg.value)
            )

        try:
            val = issubclass(arg_type, isinstance_type)
        except TypeError:
            val = arg_type is isinstance_type
        return variables.ConstantVariable.create(val)

    def call_issubclass(self, tx, left_ty, right_ty):
        """Checks if first arg is subclass of right arg"""
        left_ty = left_ty.as_python_constant()
        right_ty = right_ty.as_python_constant()

        return variables.ConstantVariable(issubclass(left_ty, right_ty))

    def call_super(self, tx, a, b):
        return variables.SuperVariable(a, b)

    def call_next(self, tx, arg):
        if isinstance(
            arg, (variables.ListIteratorVariable, variables.IteratorVariable)
        ):
            val, next_iter = arg.next_variables(tx)
            return val
        elif isinstance(arg, variables.BaseListVariable):
            return arg.items[0]

    def call_hasattr(self, tx, obj, attr):
        if attr.is_python_constant():
            name = attr.as_python_constant()
            return obj.call_hasattr(tx, name)

    def call_map(self, tx, fn, seq):
        if seq.has_unpack_var_sequence(tx):
            items = [fn.call_function(tx, [x], {}) for x in seq.unpack_var_sequence(tx)]
            return variables.TupleVariable(items)

    def call_sum(self, tx, seq, **kwargs):
        # Special case for sum on tuple of floats and ints
        if (
            isinstance(seq, (variables.ListVariable, variables.TupleVariable))
            and all(
                isinstance(x, variables.ConstantVariable)
                and isinstance(x.value, (int, float))
                for x in seq.items
            )
            and not kwargs
        ):
            new_list = [x.value for x in seq.items]
            return variables.ConstantVariable.create(sum(new_list))
        if seq.has_unpack_var_sequence(tx):
            start = kwargs.pop(
                "start", variables.ConstantVariable.create(0)
            ).as_python_constant()
            assert not kwargs
            items = seq.unpack_var_sequence(tx)[start:]
            return BuiltinVariable(functools.reduce).call_function(
                tx,
                [
                    BuiltinVariable(operator.add),
                    variables.TupleVariable(items),
                    variables.ConstantVariable.create(0),
                ],
                {},
            )

    def call_reduce(self, tx, function, iterable, initializer=None):
        if iterable.has_unpack_var_sequence(tx):
            items = iterable.unpack_var_sequence(tx)
            if initializer is None:
                value, items = items[0], items[1:]
            else:
                value = initializer
            for element in items:
                value = function.call_function(tx, [value, element], {})
            return value

    def call_getattr(
        self, tx, obj: VariableTracker, name_var: VariableTracker, default=None
    ):
        from .. import trace_rules
        from . import (
            ConstantVariable,
            GetAttrVariable,
            PythonModuleVariable,
            TorchVariable,
            UserFunctionVariable,
        )
        from .builder import SourcelessBuilder, VariableBuilder

        name = name_var.as_python_constant()

        if not name_var.is_python_constant():
            unimplemented("non-const getattr() name")

        if tx.output.side_effects.is_attribute_mutation(obj):
            try:
                # re-read a pending side effect?
                return tx.output.side_effects.load_attr(obj, name)
            except KeyError:
                pass

        if default is not None:
            hasattr_var = self.call_hasattr(tx, obj, name_var)
            assert hasattr_var.as_python_constant() in (True, False)
            if not hasattr_var.as_python_constant():
                return default

        options = {}
        if obj.source:
            source = AttrSource(obj.source, name)
            options["source"] = source
        else:
            source = None

        if name == "__bases__":
            try:
                value = obj.as_python_constant()
                if isinstance(value, type):
                    bases = value.__bases__
                    if source is not None:
                        tuple_args = [
                            VariableBuilder(tx, GetItemSource(source, i))(b)
                            for i, b in enumerate(bases)
                        ]
                    elif len(bases) == 1 and (
                        bases[0] is object or bases[0] is torch._C.TensorBase
                    ):
                        tuple_args = [SourcelessBuilder()(tx, bases[0])]
                    else:
                        unimplemented(f"unexpected sourceless type bases: {bases}")

                    return variables.TupleVariable(tuple_args, **options)
            except NotImplementedError:
                pass

        if isinstance(obj, variables.NNModuleVariable):
            return obj.var_getattr(tx, name)
        elif isinstance(obj, variables.TensorVariable) and name == "grad":
            if source:
                # We are going to be raising this tensor as grapharg. So, ensure
                # that we have real grad value instead of fake tensor value.
                # Walk through the inputs of the subgraph and find if we already
                # have the original tensor stored in the graphargs.
                for grapharg in tx.output.graphargs:
                    if grapharg.source == source.base:
<<<<<<< HEAD
                        old_grad = grapharg.example.grad
                        new_grad = obj.as_proxy().node.meta["example_value"].grad

                        def _grad_changed(old, new):
                            if old is None or new is None:
                                return new is not old
                            try:
                                if old.shape != new.shape:
                                    return True
                                if old.stride() != new.stride():
                                    return True
                                return False
                            except TypeError as te:
                                # There is a rare edge case in which
                                # we seem to get symbol mismatches
                                # for jagged tensor comparison.
                                # See PYTORCH_TEST_WITH_DYNAMO=1 python test/test_nestedtensor.py
                                #   -k test_dropout_backward_layout_torch_jagged_cpu
                                unimplemented(str(te))

                        if _grad_changed(old_grad, new_grad):
                            if new_grad is not None:
                                grad_shape_specialized = [
                                    int(x) for x in new_grad.shape
                                ]
                                # We lazily update the grad on the example to its real state as tracked by fake tensor.
                                # This allocation is fine - it is just a hint. It will not make it to runtime, but it coerces
                                # the underlying value to always be correct.
                                grapharg.example.grad = torch.zeros(
                                    grad_shape_specialized, device=new_grad.device
                                )
                            else:
                                grapharg.example.grad = None
                        return VariableBuilder(tx, source)(
                            grapharg.example.grad
                        ).add_options(options)
=======
                        example_value = grapharg.example.grad
                        return VariableBuilder(tx, source)(example_value)
>>>>>>> e827d5bb
                unimplemented("tensor grad")
            else:
                unimplemented("tensor grad")
        elif isinstance(
            obj,
            (
                variables.TensorVariable,
                variables.NamedTupleVariable,
                variables.ConstantVariable,
                variables.UserDefinedClassVariable,
                variables.UserDefinedObjectVariable,
            ),
        ):
            try:
                return obj.var_getattr(tx, name).clone(source=source)
            except NotImplementedError:
                return GetAttrVariable(obj, name, **options)
        elif isinstance(obj, TorchVariable):
            member = getattr(obj.value, name)
            if is_utils_checkpoint(member):
                options["source"] = source
                return build_checkpoint_variable(**options)
            elif trace_rules.lookup(member) is not None:
                return trace_rules.lookup(member)(member, **options)
            elif is_allowed(member):
                return TorchVariable(member, **options)
            elif ConstantVariable.is_literal(member):
                return ConstantVariable.create(member, **options)
            else:
                return VariableBuilder(tx, source)(member)
        elif isinstance(obj, (PythonModuleVariable, DummyModule)):
            member = obj.value.__dict__[name]

            if config.replay_record_enabled:
                tx.exec_recorder.record_module_access(obj.value, name, member)

            return VariableBuilder(tx, source)(member)
        elif istype(obj, UserFunctionVariable) and name in ("__name__", "__module__"):
            return ConstantVariable.create(getattr(obj.fn, name))
        else:
            try:
                return obj.var_getattr(tx, name).clone(source=source)
            except NotImplementedError:
                return GetAttrVariable(obj, name, **options)

    def call_setattr(
        self, tx, obj: VariableTracker, name_var: VariableTracker, val: VariableTracker
    ):
        from .distributed import PlacementVariable

        if isinstance(
            obj,
            (
                variables.DataClassVariable,
                variables.CustomizedDictVariable,
                PlacementVariable,
            ),
        ):
            return obj.call_method(tx, "__setattr__", [name_var, val], {})
        elif (
            tx.output.side_effects.is_attribute_mutation(obj)
            and name_var.is_python_constant()
        ):
            name = name_var.as_python_constant()
            if name == "data" and all(
                isinstance(t, variables.TensorVariable)
                # and not (t.source is None or is_constant_source(t.source))
                for t in [val, obj]
            ):
                unimplemented(
                    ".data assignment to a tracked tensors can introduce aliasing, hence we "
                    "need to graph break to apply the aliasing (or track new aliased tensors) "
                    "to continue to trace the graph"
                )
            tx.output.side_effects.store_attr(obj, name, val)
            return val
        elif isinstance(obj, variables.UserDefinedObjectVariable):
            unimplemented(
                f"setattr(UserDefinedObjectVariable) {type(obj.value).__setattr__}"
            )
        elif isinstance(obj, variables.NNModuleVariable):
            if not tx.output.is_root_tracer():
                raise AttributeMutationError(
                    "Can't inplace modify module params/buffers inside HigherOrderOp"
                )
            if name_var.is_python_constant() and isinstance(
                val, variables.TensorVariable
            ):
                assigning_fake_val = get_fake_value(val.as_proxy().node, tx)

                try:
                    getattr_var = obj.var_getattr(tx, name_var.as_python_constant())
                except AttributeError:
                    getattr_var = None

                if isinstance(getattr_var, variables.TensorVariable):
                    # get_fake_val will get the same fake tensor
                    existing_fake_attr = get_fake_value(getattr_var.as_proxy().node, tx)

                    # same tensor identiy, setattr is a no-op
                    mod_setattr = inspect.getattr_static(obj.module_type, "__setattr__")
                    if (
                        existing_fake_attr is assigning_fake_val
                        and mod_setattr is torch.nn.Module.__setattr__
                    ):
                        return getattr_var

            obj.convert_to_unspecialized(tx)
        # FIXME (tmanlaibaatar) this is utter hack to unblock HuggingFace export
        # Export generally doesn't want to allow mutations on objects directly,
        # but we don't have good way to do this rn. For now, we make it an undefined
        # behaviour and just set attributes directly on the PretrainedConfig object
        # for now.
        elif isinstance(obj, variables.dicts.HFPretrainedConfigVariable) and tx.export:
            if name_var.is_python_constant() and isinstance(
                val, variables.ConstantVariable
            ):
                setattr(
                    obj.obj, name_var.as_python_constant(), val.as_python_constant()
                )
                return ConstantVariable(None)

    def call_delattr(self, tx, obj: VariableTracker, name_var: VariableTracker):
        return self.call_setattr(tx, obj, name_var, variables.DeletedVariable())

    def call_type(self, tx, obj: VariableTracker):
        from .builder import VariableBuilder

        try:
            py_type = obj.python_type()
        except NotImplementedError:
            py_type = None

        if istype(obj, variables.TupleVariable):
            return BuiltinVariable(py_type)

        if py_type is not None and obj.source:
            return VariableBuilder(tx, TypeSource(obj.source))(py_type)

        if py_type is not None:
            return ConstantVariable.create(py_type)

        raise UserError(
            UserErrorType.ANTI_PATTERN,
            f"Can't call type() on generated custom object {obj}. "
            "Please use __class__ instead",
            case_name="type_reflection_method",
        )

    def call_reversed(self, tx, obj: VariableTracker):
        if obj.has_unpack_var_sequence(tx):
            items = list(reversed(obj.unpack_var_sequence(tx)))
            return variables.TupleVariable(items)

    def call_sorted(self, tx, obj: VariableTracker, **kwargs):
        if (
            obj.has_unpack_var_sequence(tx)
            and not isinstance(obj, variables.TensorVariable)
            and all(x.is_python_constant() for x in obj.unpack_var_sequence(tx))
        ):
            function = kwargs.pop("key", None)
            reverse = kwargs.pop(
                "reverse", ConstantVariable.create(False)
            ).as_python_constant()
            assert len(kwargs) == 0
            if function:
                items = sorted(
                    obj.unpack_var_sequence(tx),
                    key=lambda x: function.call_function(
                        tx, [x], {}
                    ).as_python_constant(),
                    reverse=reverse,
                )
            else:
                items = sorted(
                    obj.unpack_var_sequence(tx),
                    key=lambda x: x.as_python_constant(),
                    reverse=reverse,
                )
            return variables.ListVariable(items)

    def call_chain(self, tx, *args):
        if all(obj.has_unpack_var_sequence(tx) for obj in args):
            items = []
            for obj in args:
                items.extend(obj.unpack_var_sequence(tx))
            return variables.TupleVariable(items)

    def call_islice(self, tx, iterable, *args):
        if iterable.has_unpack_var_sequence(tx) and all(
            x.is_python_constant() for x in args
        ):
            const_args = [x.as_python_constant() for x in args]
            items = iterable.unpack_var_sequence(tx)
            items = list(itertools.islice(items, *const_args))
            return variables.TupleVariable(items)

    # neg is a constant fold function, so we only get here if constant fold is not valid
    def call_neg(self, tx, a):
        if isinstance(a, SymNodeVariable):
            return SymNodeVariable.create(
                tx,
                (operator.neg)(a.as_proxy()),
                sym_num=None,
            )
        # None no-ops this handler and lets the driving function proceed
        return None

    def call_id(self, tx, *args):
        if len(args) > 0 and isinstance(args[0], variables.NNModuleVariable):
            nn_mod_variable = args[0]
            mod = tx.output.get_submodule(nn_mod_variable.module_key)
            return variables.ConstantVariable.create(id(mod))
        else:
            unimplemented(f"call_id with args {args}")

    def _comparison(self, tx, left, right):
        """
        Used to implement comparison operators for different types.
        For example, list1 < list2 is implemented differently from tensor1 < tensor2
        """
        from . import (
            BaseListVariable,
            ConstantVariable,
            NNModuleVariable,
            TensorVariable,
            UserDefinedObjectVariable,
            UserFunctionVariable,
        )
        from .lists import SizeVariable
        from .tensor import (
            supported_const_comparison_ops,
            supported_tensor_comparison_ops,
        )

        op = self.fn

        def _unimplemented():
            unimplemented(f"comparison {typestr(left)} {op} {typestr(right)}")

        if (
            all(
                isinstance(x, (NNModuleVariable, ConstantVariable))
                for x in [left, right]
            )
            and op in supported_const_comparison_ops.values()
        ):
            left = (
                tx.output.get_submodule(left.module_key)
                if isinstance(left, NNModuleVariable)
                else left.as_python_constant()
            )
            right = (
                tx.output.get_submodule(right.module_key)
                if isinstance(right, NNModuleVariable)
                else right.as_python_constant()
            )
            return ConstantVariable.create(op(left, right))

        if isinstance(left, UserFunctionVariable):
            if op not in supported_const_comparison_ops.values():
                _unimplemented()
            if not isinstance(right, UserFunctionVariable):
                _unimplemented()
            return ConstantVariable.create(op(left.fn, right.fn))

        # Note, we have a rare BaseListVariable subtype mismatch with valid comparison
        # x = torch.randn([3, 3])
        # x.size() == (3, 3) # True
        # (3, 3) == x.size() # True
        if isinstance(left, (SizeVariable, TupleVariable)) and isinstance(
            right, (TupleVariable, SizeVariable)
        ):
            return BaseListVariable.list_compare(tx, op, left, right)

        if isinstance(left, BaseListVariable):
            if not type(left) == type(right):  # Mismatch in BaseListVariable subclasses
                _unimplemented()
            return BaseListVariable.list_compare(tx, op, left, right)

        if isinstance(left, SetVariable):
            if not type(left) == type(right):  # Mismatch in BaseListVariable subclasses
                _unimplemented()
            return ConstantVariable.create(
                op(left._underlying_items, right._underlying_items)
            )

        if isinstance(left, TensorVariable) or isinstance(right, TensorVariable):
            from .builder import wrap_fx_proxy_cls

            if op is operator.is_ and isinstance(right, TensorVariable):
                return ConstantVariable.create(
                    id(extract_fake_example_value(left.as_proxy().node))
                    == id(extract_fake_example_value(right.as_proxy().node))
                )

            if op not in supported_tensor_comparison_ops.values():
                _unimplemented()
            if (
                isinstance(left, TensorVariable)
                and isinstance(right, TensorVariable)
                and (left.size and right.size) is not None
                and left.size != right.size
            ):
                try:
                    torch.broadcast_shapes(left.size, right.size)
                except RuntimeError:
                    # not broadcastable, can't be compared
                    _unimplemented()
            tensor_cls = left if isinstance(left, TensorVariable) else right
            return wrap_fx_proxy_cls(
                type(tensor_cls),  # handle Ndarrays and Tensors
                tx,
                proxy,
            )

        if isinstance(left, SymNodeVariable) or isinstance(right, SymNodeVariable):
            if op not in supported_tensor_comparison_ops.values():
                _unimplemented()

            proxy = tx.output.create_proxy(
                "call_function", op, (left.as_proxy(), right.as_proxy()), {}
            )
            return SymNodeVariable.create(
                tx,
                proxy,
                sym_num=None,
            )

        if isinstance(left, ConstantVariable) and isinstance(right, ConstantVariable):
            return ConstantVariable.create(op(left.value, right.value))

        if isinstance(left, UserDefinedObjectVariable) and isinstance(
            right, UserDefinedObjectVariable
        ):
            return ConstantVariable.create(op(left.value, right.value))

        if (
            (isinstance(left, StreamVariable) and isinstance(right, StreamVariable))
            or (isinstance(left, EventVariable) and isinstance(right, EventVariable))
        ) and op is operator.eq:
            return ConstantVariable(op(left.value, right.value))

        if op.__name__ == "is_":
            # If the two objects are of different type, we can safely return False
            if type(left) is not type(right):
                return ConstantVariable.create(False)

        _unimplemented()

    # and_ is a constant fold function, so we only get here if constant fold is not valid
    def call_and_(self, tx, a, b):
        if isinstance(a, (SymNodeVariable, ConstantVariable)) and isinstance(
            b, (SymNodeVariable, ConstantVariable)
        ):
            return SymNodeVariable.create(
                tx,
                tx.output.create_proxy(
                    "call_function", operator.and_, *proxy_args_kwargs([a, b], {})
                ),
                sym_num=None,
            )
        # None no-ops this handler and lets the driving function proceed
        return None

    # or_ is a constant fold function, so we only get here if constant fold is not valid
    def call_or_(self, tx, a, b):
        if isinstance(a, (SymNodeVariable, ConstantVariable)) and isinstance(
            b, (SymNodeVariable, ConstantVariable)
        ):
            return SymNodeVariable.create(
                tx,
                tx.output.create_proxy(
                    "call_function", operator.or_, *proxy_args_kwargs([a, b], {})
                ),
                sym_num=None,
            )
        # None no-ops this handler and lets the driving function proceed
        return None

    def call_not_(self, tx, a):
        if isinstance(a, SymNodeVariable):
            return SymNodeVariable.create(
                tx,
                tx.output.create_proxy(
                    "call_function", operator.not_, *proxy_args_kwargs([a], {})
                ),
                sym_num=None,
            )

        if isinstance(a, ListVariable):
            return ConstantVariable.create(len(a.items) == 0)

        return None

    call_eq = _comparison
    call_gt = _comparison
    call_lt = _comparison
    call_ge = _comparison
    call_le = _comparison
    call_ne = _comparison
    call_is_ = _comparison
    call_is_not = _comparison

    def call_all(self, tx, *args, **kwargs):
        from .builder import SourcelessBuilder

        return tx.inline_user_function_return(
            SourcelessBuilder()(tx, polyfill.all), args, kwargs
        )<|MERGE_RESOLUTION|>--- conflicted
+++ resolved
@@ -1100,7 +1100,6 @@
                 # have the original tensor stored in the graphargs.
                 for grapharg in tx.output.graphargs:
                     if grapharg.source == source.base:
-<<<<<<< HEAD
                         old_grad = grapharg.example.grad
                         new_grad = obj.as_proxy().node.meta["example_value"].grad
 
@@ -1137,10 +1136,6 @@
                         return VariableBuilder(tx, source)(
                             grapharg.example.grad
                         ).add_options(options)
-=======
-                        example_value = grapharg.example.grad
-                        return VariableBuilder(tx, source)(example_value)
->>>>>>> e827d5bb
                 unimplemented("tensor grad")
             else:
                 unimplemented("tensor grad")
