import functools
import inspect
import itertools
import logging
import math
import operator
import types
from typing import Dict, List

import torch
from torch import sym_float, sym_int

from .. import config, variables
from ..allowed_functions import is_allowed
from ..exc import unimplemented, Unsupported
from ..guards import GuardBuilder
from ..replay_record import DummyModule
from ..source import AttrSource, is_constant_source, SuperSource, TypeSource
from ..utils import (
    check_constant_args,
    check_unspec_python_args,
    istype,
    proxy_args_kwargs,
    specialize_args_kwargs,
)
<<<<<<< HEAD
from .base import MutableLocal, typestr, VariableTracker
=======
from .base import MutableLocal, VariableTracker
from .constant import ConstantVariable
>>>>>>> 834e8f04
from .dicts import ConstDictVariable
from .lists import BaseListVariable, ListVariable, TupleVariable
from .tensor import DynamicShapeVariable, FakeItemVariable, UnspecializedPythonVariable
from .user_defined import UserDefinedVariable

log = logging.getLogger(__name__)


class BuiltinVariable(VariableTracker):
    @staticmethod
    @functools.lru_cache(None)
    def _constant_fold_functions():
        fns = {
            abs,
            all,
            any,
            bool,
            callable,
            chr,
            dict,
            divmod,
            float,
            int,
            len,
            list,
            max,
            min,
            ord,
            pow,
            repr,
            round,
            set,
            str,
            str.format,
            sum,
            tuple,
            type,
            operator.pos,
            operator.neg,
            operator.not_,
            operator.invert,
            operator.pow,
            operator.mul,
            operator.matmul,
            operator.floordiv,
            operator.truediv,
            operator.mod,
            operator.add,
            operator.sub,
            operator.getitem,
            operator.lshift,
            operator.rshift,
            operator.and_,
            operator.or_,
            operator.xor,
            operator.ipow,
            operator.imul,
            operator.imatmul,
            operator.ifloordiv,
            operator.itruediv,
            operator.imod,
            operator.iadd,
            operator.isub,
            operator.ilshift,
            operator.irshift,
            operator.iand,
            operator.ixor,
            operator.ior,
            operator.index,
        }
        fns.update(x for x in math.__dict__.values() if isinstance(x, type(math.sqrt)))
        return fns

    def can_constant_fold_through(self):
        return self.fn in self._constant_fold_functions()

    @staticmethod
    @functools.lru_cache(None)
    def _fx_graph_functions():
        fns = {
            operator.pos,
            operator.neg,
            operator.not_,
            operator.invert,
            operator.pow,
            operator.mul,
            operator.matmul,
            operator.floordiv,
            operator.truediv,
            operator.mod,
            operator.add,
            operator.sub,
            operator.getitem,
            operator.lshift,
            operator.rshift,
            operator.and_,
            operator.or_,
            operator.xor,
            operator.ipow,
            operator.imul,
            operator.imatmul,
            operator.ifloordiv,
            operator.itruediv,
            operator.imod,
            operator.iadd,
            operator.isub,
            operator.ilshift,
            operator.irshift,
            operator.iand,
            operator.ixor,
            operator.ior,
        }
        return fns

    @staticmethod
    @functools.lru_cache(None)
    def _reversible_binops():
        # function -> (forward magic method name, reverse magic method name)
        fns = {
            operator.add: ("__add__", "__radd__"),
            operator.sub: ("__sub__", "__rsub__"),
            operator.mul: ("__mul__", "__rmul__"),
            operator.truediv: ("__truediv__", "__rtruediv__"),
            operator.floordiv: ("__floordiv__", "__rfloordiv__"),
            operator.mod: ("__mod__", "__rmod__"),
            pow: ("__pow__", "__rpow__"),
            operator.pow: ("__pow__", "__rpow__"),
            # Don't support these for now, since the corresponding reverse magic methods
            # aren't defined on SymInt / SymFloat.
            # operator.matmul: ("__matmul__", "__rmatmul__"),
            # divmod: ("__divmod__", "__rdivmod__"),
            # operator.lshift: ("__lshift__", "__rlshift__"),
            # operator.rshift: ("__rshift__", "__rrshift__"),
            # operator.and_: ("__and__", "__rand__"),
            # operator.or_: ("__or__", "__ror__"),
            # operator.xor: ("__xor__", "__rxor__"),
        }
        return fns

    @staticmethod
    @functools.lru_cache(None)
    def _binop_handlers():
        # Multiple dispatch mechanism defining custom binop behavior for certain type
        # combinations. Handlers are attempted in order, and will be used if the type checks
        # match. They are expected to have the signature:
        # fn(tx, arg0: VariableTracker, arg1: VariableTracker, options) -> VariableTracker

        # Override table contains: op_fn -> [list of handlers]
        op_handlers = {}
        for (
            op,
            (forward_name, reverse_name),
        ) in BuiltinVariable._reversible_binops().items():
            handlers = []

            # User-defined args (highest precedence)
            def user_defined_handler(
                tx, a, b, options, forward_name=forward_name, reverse_name=reverse_name
            ):
                # Manually handle reversing logic if needed (e.g. call __radd__)

                # TODO: If we expand this to handle tensor args, we need to manually
                # handle cases like this:
                #
                # class A(int):
                #     def __radd__(self, other):
                #         print("woof")
                # torch.randn(3) + A(3)
                #
                # In this example, A.__radd__() is not called -> nothing is printed, because
                # Tensor.__add__ only does a subtype test against int and will ignore the subclass.
                # To be fully correct, we should not call A.__radd__() here, and there may be
                # other cases to reason about and add exceptions for.
                if isinstance(a, UserDefinedVariable):
                    return a.call_method(tx, forward_name, [b], {})
                else:
                    return b.call_method(tx, reverse_name, [a], {})

            handlers.append(
                ((UserDefinedVariable, VariableTracker), user_defined_handler)
            )
            handlers.append(
                ((VariableTracker, UserDefinedVariable), user_defined_handler)
            )

            # Dynamic shape args
            def dynamic_handler(tx, a, b, options, fn=op):
                from .builder import wrap_fx_proxy

                return wrap_fx_proxy(
                    tx,
                    tx.output.create_proxy(
                        "call_function", fn, *proxy_args_kwargs([a, b], {})
                    ),
                    **options,
                )

            handlers.append(((DynamicShapeVariable, VariableTracker), dynamic_handler))
            handlers.append(((VariableTracker, DynamicShapeVariable), dynamic_handler))

            op_handlers[op] = handlers

        # Special cases - lower precedence but still prefer these over constant folding

        # List-like addition (e.g. [1, 2] + [3, 4])
        list_like_addition_handlers = [
            # NB: Prefer the tuple-specific logic over base logic because of
            # some SizeVariable weirdness. Specifically, the tuple-specific logic
            # drops the subclass type (e.g. SizeVariable) and returns TupleVariables.
            (
                (TupleVariable, ConstantVariable),
                lambda tx, a, b, options: TupleVariable(
                    a.items + list(b.unpack_var_sequence(tx)), **options
                ),
            ),
            (
                (ConstantVariable, TupleVariable),
                lambda tx, a, b, options: TupleVariable(
                    list(a.unpack_var_sequence(tx)) + b.items, **options
                ),
            ),
            (
                (TupleVariable, TupleVariable),
                lambda tx, a, b, options: TupleVariable(a.items + b.items, **options),
            ),
            (
                (BaseListVariable, BaseListVariable),
                lambda tx, a, b, options: type(a)(a.items + b.items, **options),
            ),
        ]
        op_handlers[operator.add].extend(list_like_addition_handlers)

        # List-like expansion (e.g. [1, 2, 3] * 3)
        def expand_list_like(tx, lst, const, options):
            return lst.__class__(
                items=lst.items * const.as_python_constant(),
                mutable_local=MutableLocal(),
                **options,
            )

        list_like_expansion_handlers = [
            ((ListVariable, ConstantVariable), expand_list_like),
            ((TupleVariable, ConstantVariable), expand_list_like),
            (
                (ConstantVariable, ListVariable),
                lambda tx, a, b, options: expand_list_like(tx, b, a, options),
            ),
            (
                (ConstantVariable, TupleVariable),
                lambda tx, a, b, options: expand_list_like(tx, b, a, options),
            ),
        ]
        op_handlers[operator.mul].extend(list_like_expansion_handlers)

        return op_handlers

    @staticmethod
    def _find_binop_handler(op, a, b):
        handlers = BuiltinVariable._binop_handlers()
        if op not in handlers:
            return None

        # Return first handler that matches the type checks
        for ((type1, type2), handler) in handlers[op]:
            if isinstance(a, type1) and isinstance(b, type2):
                return handler

        return None

    def can_insert_in_graph(self):
        return self.fn in self._fx_graph_functions()

    def __init__(self, fn, **kwargs):
        super(BuiltinVariable, self).__init__(**kwargs)
        self.fn = fn

    def __str__(self):
        if self.fn is None:
            name = "None"
        else:
            name = self.fn.__name__

        return f"{self.__class__.__name__}({name})"

    def python_type(self):
        return type(self.fn)

    def as_python_constant(self):
        return self.fn

    def reconstruct(self, codegen):
        name = self.fn.__name__
        assert self.fn.__module__ == "builtins"
        assert name not in codegen.tx.f_globals, "shadowed global"
        return [codegen.create_load_global(name, add=True)]

    def constant_args(self, *args, **kwargs):
        return check_constant_args(args, kwargs)

    def tensor_args(self, *args, **kwargs):
        return any(
            isinstance(i, variables.TensorVariable)
            for i in itertools.chain(args, kwargs.values())
        ) and not any(
            isinstance(i, variables.GetAttrVariable)
            for i in itertools.chain(args, kwargs.values())
        )

    def unspec_python_args(self, *args, **kwargs):
        return check_unspec_python_args(args, kwargs)

    @staticmethod
    def unwrap_unspec_args_kwargs(args, kwargs):
        unwrapped_args = []
        unwrapped_kwargs = {}
        for x in args:
            if isinstance(
                x,
                (variables.UnspecializedPythonVariable,),
            ):
                unwrapped_args.append(x.raw_value)
            else:
                unwrapped_args.append(x.as_python_constant())
        for k, v in kwargs:
            if isinstance(
                x,
                (variables.UnspecializedPythonVariable,),
            ):
                unwrapped_kwargs.update({k: v.raw_value})
            else:
                unwrapped_kwargs.update({k: v.as_python_constant()})
        return unwrapped_args, unwrapped_kwargs

    def call_function(
        self, tx, args: "List[VariableTracker]", kwargs: "Dict[str, VariableTracker]"
    ) -> "VariableTracker":
        from .builder import wrap_fx_proxy, wrap_fx_proxy_cls

        constant_args = check_constant_args(args, kwargs)
        tensor_args = self.tensor_args(*args, **kwargs)
        unspec_python_args = self.unspec_python_args(*args, **kwargs)
        options = VariableTracker.propagate(self, args, kwargs.values())
        has_constant_handler = self.can_constant_fold_through() and (
            constant_args or unspec_python_args
        )
        assert isinstance(args, (list, tuple))
        assert isinstance(kwargs, dict)

        if (
            self.fn is operator.getitem
            and len(args) == 2
            and isinstance(args[1], variables.TensorVariable)
            and args[1].dtype == torch.bool
            and not config.dynamic_shapes
        ):
            unimplemented("dynamic Tensor.__getitem__(bool[])")

        # args[0] is list and args[1] is unspec
        if self.fn is operator.getitem and not isinstance(
            args[0], variables.TensorVariable
        ):
            tensor_args = False
            args, kwargs = specialize_args_kwargs(tx, args, kwargs)

        if (
            self.can_insert_in_graph()
            and tensor_args
            and not (
                self.fn is operator.getitem
                and isinstance(args[0], ConstDictVariable)
                and isinstance(args[1], variables.TensorVariable)
            )
        ):
            try:
                fn = self.fn
                if self.fn is operator.iadd and isinstance(
                    args[0], variables.ConstantVariable
                ):
                    # Work around weird bug in hf_T5
                    fn, args = operator.add, [args[1], args[0]]

                proxy = tx.output.create_proxy(
                    "call_function",
                    fn,
                    *proxy_args_kwargs(args, kwargs),
                )
                if any([isinstance(arg, FakeItemVariable) for arg in args]):
                    return wrap_fx_proxy_cls(
                        FakeItemVariable,
                        tx,
                        proxy,
                        **options,
                    )
                elif self.unspec_python_args(*args, **kwargs):
                    _args, _kwargs = self.unwrap_unspec_args_kwargs(args, kwargs)
                    raw_value = self.fn(*_args, **_kwargs)

                    need_unwrap = any(
                        x.need_unwrap
                        for x in itertools.chain(args, kwargs.values())
                        if isinstance(x, variables.UnspecializedPythonVariable)
                    )

                    return wrap_fx_proxy_cls(
                        UnspecializedPythonVariable,
                        tx,
                        proxy,
                        raw_value=raw_value,
                        need_unwrap=need_unwrap,
                        **options,
                    )
                elif all(isinstance(x, DynamicShapeVariable) for x in args):
                    return DynamicShapeVariable.create(tx, proxy, None, **options)
                else:
                    # Work around for vision_maskrcnn due to precision difference
                    # specialize the dividend when float divide by tensor
                    if self.fn is operator.truediv and isinstance(
                        args[0], variables.UnspecializedPythonVariable
                    ):
                        args[0] = args[0].convert_to_constant(tx)
                    return wrap_fx_proxy(tx, proxy, **options)

            except NotImplementedError:
                unimplemented(f"partial tensor op: {self} {args} {kwargs}")

        # Handle cases like int(torch.seed())
        # Also handle sym_float to sym_int cases
        if self.fn in (int, float) and isinstance(args[0], DynamicShapeVariable):
            fn_ = sym_int if self.fn is int else sym_float
            out = wrap_fx_proxy(
                tx=tx,
                proxy=tx.output.create_proxy(
                    "call_function",
                    fn_,
                    (args[0].as_proxy(),),
                    {},
                ),
                **options,
            )
            return out

        # Handle functions that are reversible (e.g. __add__ / __radd__)
        # NB: Tensor args are handled above and not here
        reversible_binops = self._reversible_binops()
        if self.fn in reversible_binops:
            assert len(kwargs) == 0 and len(args) == 2

            # Try to find a handler for the arg types; otherwise, fall through to constant handler
            binop_handler = BuiltinVariable._find_binop_handler(
                self.fn, args[0], args[1]
            )
            if binop_handler:
                return binop_handler(tx, args[0], args[1], options)

        handler = getattr(self, f"call_{self.fn.__name__}", None)
        if handler:
            try:
                inspect.signature(handler).bind(tx, *args, **kwargs)
            except TypeError as exc:
                if not has_constant_handler:
                    log.warning(
                        f"incorrect arg count {handler} {exc} and no constant handler"
                    )
                handler = None

        if handler:
            try:
                result = handler(tx, *args, **kwargs)
                if result is not None:
                    return result.add_options(options)
            except Unsupported as exc:
                if not has_constant_handler:
                    raise
                # Actually, we will handle this just fine
                exc.remove_from_stats()

        if has_constant_handler:
            args, kwargs = specialize_args_kwargs(tx, args, kwargs)
            # constant fold
            return variables.ConstantVariable(
                self.as_python_constant()(
                    *[x.as_python_constant() for x in args],
                    **{k: v.as_python_constant() for k, v in kwargs.items()},
                ),
                **options,
            )
        return super().call_function(tx, args, kwargs)

    def _call_min_max(self, tx, a, b):
        if self.tensor_args(a, b):
            if not isinstance(a, variables.TensorVariable):
                a, b = b, a
            assert isinstance(a, variables.TensorVariable)

            # result of an item call is a scalar convert to a tensor
            if isinstance(a, FakeItemVariable):
                a = variables.TorchVariable(torch.tensor).call_function(tx, [a], {})

            # Dynamic input does not get resolved, rather, gets stored as call_function
            if isinstance(a, DynamicShapeVariable):
                from .builder import wrap_fx_proxy

                return wrap_fx_proxy(
                    tx=tx,
                    proxy=tx.output.create_proxy(
                        "call_function",
                        self.fn,
                        *proxy_args_kwargs([a, b], {}),
                    ),
                    **VariableTracker.propagate(self, [a, b]),
                )

            # convert min/max to torch ops
            if b.is_python_constant():
                kwargs = {"min": b} if (self.fn is max) else {"max": b}
                result = variables.TorchVariable(torch.clamp).call_function(
                    tx, [a], kwargs
                )
            else:
                fn = {max: torch.maximum, min: torch.minimum}[self.fn]
                result = variables.TorchVariable(fn).call_function(tx, [a, b], {})

            # return unspec if both a, b are unspec or const
            if all(
                isinstance(
                    i,
                    (
                        variables.UnspecializedPythonVariable,
                        variables.ConstantVariable,
                    ),
                )
                for i in [a, b]
            ):

                if any([isinstance(val, FakeItemVariable) for val in [a, b]]):
                    return variables.FakeItemVariable.from_tensor_variable(result)

                if b.is_python_constant():
                    raw_b = b.as_python_constant()
                else:
                    raw_b = b.raw_value
                if self.fn is max:
                    raw_res = max(a.raw_value, raw_b)
                else:
                    raw_res = min(a.raw_value, raw_b)

                need_unwrap = any(
                    x.need_unwrap
                    for x in [a, b]
                    if isinstance(x, variables.UnspecializedPythonVariable)
                )
                return variables.UnspecializedPythonVariable.from_tensor_variable(
                    result, raw_res, need_unwrap
                )
            # otherwise return tensor
            else:
                return result
        elif isinstance(a, variables.ConstantVariable) and isinstance(
            b, variables.ConstantVariable
        ):
            if self.fn is max:
                return variables.ConstantVariable(max(a.value, b.value))
            else:
                return variables.ConstantVariable(min(a.value, b.value))
        elif isinstance(a, DynamicShapeVariable) or isinstance(b, DynamicShapeVariable):
            proxy = tx.output.create_proxy(
                "call_function", self.fn, *proxy_args_kwargs([a, b], {})
            )
            return DynamicShapeVariable.create(tx, proxy, None)
        else:

            unimplemented(f"unsupported min / max over args {str(a)}, {str(b)}")

    call_min = _call_min_max
    call_max = _call_min_max

    def call_range(self, tx, *args):
        if self.unspec_python_args(*args) or self.constant_args(*args):
            args, _ = specialize_args_kwargs(tx, args, {})
            return variables.RangeVariable(args)
        elif self._dynamic_args(*args):

            def guard_if_dyn(arg):
                if isinstance(arg, DynamicShapeVariable):
                    return arg.evaluate_expr(tx.output)
                return arg

            args = [variables.ConstantVariable(guard_if_dyn(arg)) for arg in args]
            return variables.RangeVariable(args)
        # None no-ops this handler and lets the driving function proceed
        return None

    def _dynamic_args(self, *args, **kwargs):
        return any([isinstance(x, DynamicShapeVariable) for x in args]) or any(
            [isinstance(x, DynamicShapeVariable) for x in kwargs.values()]
        )

    def call_slice(self, tx, *args):
        return variables.SliceVariable(args)

    def _dyn_proxy(self, tx, *args, **kwargs):
        from .builder import wrap_fx_proxy

        options = VariableTracker.propagate(self, args, kwargs.values())
        return wrap_fx_proxy(
            tx,
            tx.output.create_proxy(
                "call_function", self.fn, *proxy_args_kwargs(args, kwargs)
            ),
            **options,
        )

    def _call_iter_tuple_list(self, tx, obj=None, *args, **kwargs):
        if self._dynamic_args(*args, **kwargs):
            return self._dyn_proxy(tx, *args, **kwargs)
        cls = variables.BaseListVariable.cls_for(self.fn)
        if obj is None:
            return cls(
                [],
                mutable_local=MutableLocal(),
            )
        elif obj.has_unpack_var_sequence(tx):
            guards = set()
            if obj.source and not is_constant_source(obj.source):
                guards.add(obj.source.make_guard(GuardBuilder.LIST_LENGTH))
            return cls(
                list(obj.unpack_var_sequence(tx)),
                mutable_local=MutableLocal(),
                guards=guards,
            ).add_options(self, obj)

    call_iter = _call_iter_tuple_list
    call_tuple = _call_iter_tuple_list
    call_list = _call_iter_tuple_list

    def call_dict(self, tx, arg):
        if isinstance(arg, variables.ConstDictVariable):
            return arg.clone(mutable_local=MutableLocal())

    def call_zip(self, tx, *args):
        options = VariableTracker.propagate(self, args)
        if all(x.has_unpack_var_sequence(tx) for x in args):
            items = [
                variables.TupleVariable(list(item), **options)
                for item in zip(*[arg.unpack_var_sequence(tx) for arg in args])
            ]
            return variables.TupleVariable(items, **options)

    def call_enumerate(self, tx, *args):
        options = VariableTracker.propagate(self, args)
        if len(args) == 1:
            start = 0
        else:
            assert len(args) == 2
            assert isinstance(args[1], variables.ConstantVariable)
            start = args[1].as_python_constant()
        if args[0].has_unpack_var_sequence(tx):
            items = [
                variables.TupleVariable(
                    [variables.ConstantVariable(idx, **options), var],
                    **options,
                )
                for idx, var in enumerate(args[0].unpack_var_sequence(tx), start)
            ]
            return variables.TupleVariable(items, **options)

    def call_len(self, tx, *args, **kwargs):
        return args[0].call_method(tx, "__len__", args[1:], kwargs)

    def call_iadd(self, tx, *args, **kwargs):
        return args[0].call_method(tx, "__iadd__", args[1:], kwargs)

    def call_getitem(self, tx, *args, **kwargs):
        if self.unspec_python_args(*args, **kwargs):
            args, kwargs = specialize_args_kwargs(tx, args, kwargs)
        return args[0].call_method(tx, "__getitem__", args[1:], kwargs)

    def call_isinstance(self, tx, arg, isinstance_type):
        arg_type = arg.python_type()

        isinstance_type = isinstance_type.as_python_constant()

        if isinstance(arg, variables.TensorVariable) and arg.dtype is not None:
            return variables.ConstantVariable(arg.call_isinstance(isinstance_type))
        # UserDefinedObject with C extensions can have torch.Tensor attributes,
        # so break graph.
        if isinstance(arg, variables.UserDefinedObjectVariable) and isinstance(
            arg.value, types.MemberDescriptorType
        ):
            unimplemented(
                f"isinstance called on UserDefinedClass {arg} {isinstance_type}"
            )
        # handle __instancecheck__ defined in user class
        if (
            isinstance(arg, variables.UserDefinedObjectVariable)
            and "__instancecheck__" in isinstance_type.__class__.__dict__
        ):
            return variables.ConstantVariable(
                isinstance_type.__class__.__instancecheck__(isinstance_type, arg.value)
            )

        try:
            val = issubclass(arg_type, isinstance_type)
        except TypeError:
            val = arg_type is isinstance_type
        return variables.ConstantVariable(val)

    def call_super(self, tx, a, b):
        source = (
            None
            if a.source is None or b.source is None
            else SuperSource(a.source, b.source)
        )
        return variables.SuperVariable(a, b, source=source)

    def call_next(self, tx, arg):
        if isinstance(arg, variables.ListIteratorVariable):
            val, next_iter = arg.next_variables()
            tx.replace_all(arg, next_iter)
            return val
        elif isinstance(arg, variables.BaseListVariable):
            return arg.items[0].add_options(self, arg)

    def call_hasattr(self, tx, obj, attr):
        if attr.is_python_constant():
            name = attr.as_python_constant()
            return obj.call_hasattr(tx, name).add_options(self, obj, attr)

    def call_map(self, tx, fn, seq):
        if seq.has_unpack_var_sequence(tx):
            items = [fn.call_function(tx, [x], {}) for x in seq.unpack_var_sequence(tx)]
            return variables.TupleVariable(items).add_options(self, fn, seq)

    def call_sum(self, tx, seq, **kwargs):
        # Special case for sum on tuple of floats and ints
        if (
            isinstance(seq, (variables.ListVariable, variables.TupleVariable))
            and all(
                [
                    isinstance(x, variables.ConstantVariable)
                    and isinstance(x.value, (int, float))
                    for x in seq.items
                ]
            )
            and not kwargs
        ):
            new_list = [x.value for x in seq.items]
            return variables.ConstantVariable(sum(new_list))
        if seq.has_unpack_var_sequence(tx):
            start = kwargs.pop(
                "start", variables.ConstantVariable(0)
            ).as_python_constant()
            assert not kwargs
            items = seq.unpack_var_sequence(tx)[start:]
            return BuiltinVariable(functools.reduce).call_function(
                tx,
                [
                    BuiltinVariable(operator.add),
                    variables.TupleVariable(items),
                    variables.ConstantVariable(0).add_options(self, seq),
                ],
                {},
            )

    def call_reduce(self, tx, function, iterable, initializer=None):
        if iterable.has_unpack_var_sequence(tx):
            items = iterable.unpack_var_sequence(tx)
            if initializer is None:
                value, items = items[0], items[1:]
            else:
                value = initializer
            for element in items:
                value = function.call_function(tx, [value, element], {})
            return value

    def call_getattr(
        self, tx, obj: VariableTracker, name_var: VariableTracker, default=None
    ):
        from . import (
            ConstantVariable,
            GetAttrVariable,
            PythonModuleVariable,
            TorchVariable,
            UserFunctionVariable,
        )
        from .builder import VariableBuilder

        options = VariableTracker.propagate(self, obj, name_var)
        guards = options["guards"]
        name = name_var.as_python_constant()

        if not name_var.is_python_constant():
            unimplemented("non-const getattr() name")

        if tx.output.side_effects.is_attribute_mutation(obj):
            try:
                # re-read a pending side effect?
                return tx.output.side_effects.load_attr(obj, name).add_options(options)
            except KeyError:
                pass

        if default is not None:
            hasattr_var = self.call_hasattr(tx, obj, name_var)
            guards.update(hasattr_var.guards)
            assert hasattr_var.as_python_constant() in (True, False)
            if not hasattr_var.as_python_constant():
                return default.add_guards(guards)

        if obj.source:
            source = AttrSource(obj.source, name)
            options["source"] = source
        else:
            source = None

        if isinstance(obj, variables.NNModuleVariable):
            return obj.var_getattr(tx, name).add_options(options)
        elif isinstance(obj, variables.TensorVariable) and name == "grad":
            if source:
                # We are going to be raising this tensor as grapharg. So, ensure
                # that we have real grad value instead of fake tensor value.
                # Walk through the inputs of the subgraph and find if we already
                # have the original tensor stored in the graphargs.
                for grapharg in tx.output.graphargs:
                    if grapharg.source == source.base:
                        example_value = grapharg.example.grad
                        return VariableBuilder(tx, source)(example_value).add_options(
                            options
                        )
                unimplemented("tensor grad")
            else:
                unimplemented("tensor grad")
        elif isinstance(
            obj,
            (
                variables.TensorVariable,
                variables.NamedTupleVariable,
                variables.ConstantVariable,
                variables.UserDefinedClassVariable,
                variables.UserDefinedObjectVariable,
            ),
        ):
            try:
                return (
                    obj.var_getattr(tx, name).clone(source=source).add_options(options)
                )
            except NotImplementedError:
                return GetAttrVariable(obj, name, **options)
        elif isinstance(obj, TorchVariable):
            member = getattr(obj.value, name)
            if is_allowed(member):
                return TorchVariable(member, **options)
            elif ConstantVariable.is_literal(member):
                return ConstantVariable(member, **options)
            else:
                return VariableBuilder(tx, source)(member).add_guards(guards)
        elif isinstance(obj, (PythonModuleVariable, DummyModule)):
            member = obj.value.__dict__[name]

            if config.replay_record_enabled:
                tx.exec_recorder.record_module_access(obj.value, name, member)

            return VariableBuilder(tx, source)(member).add_guards(guards)
        elif istype(obj, UserFunctionVariable) and name in ("__name__", "__module__"):
            return ConstantVariable(
                getattr(obj.fn, name), **VariableTracker.propagate(obj)
            )
        else:
            try:
                return (
                    obj.var_getattr(tx, name).clone(source=source).add_options(options)
                )
            except NotImplementedError:
                return GetAttrVariable(obj, name, **options)

    def call_setattr(
        self, tx, obj: VariableTracker, name_var: VariableTracker, val: VariableTracker
    ):
        if isinstance(obj, (variables.BlackHoleVariable, variables.DataClassVariable)):
            return obj.call_method(tx, "__setattr__", [name_var, val], {})
        elif (
            tx.output.side_effects.is_attribute_mutation(obj)
            and name_var.is_python_constant()
        ):
            tx.output.side_effects.store_attr(obj, name_var.as_python_constant(), val)
            return val.add_options(self, obj, name_var)
        elif isinstance(obj, variables.UserDefinedObjectVariable):
            unimplemented(
                f"setattr(UserDefinedObjectVariable) {type(obj.value).__setattr__}"
            )
        elif isinstance(obj, variables.NNModuleVariable):
            obj.convert_to_unspecialized(tx)

    def call_type(self, tx, obj: VariableTracker):
        from .builder import VariableBuilder

        try:
            py_type = obj.python_type()
        except NotImplementedError:
            py_type = None

        if istype(obj, variables.TupleVariable):
            return BuiltinVariable(py_type).add_options(self, obj)

        if py_type is not None and obj.source:
            return VariableBuilder(tx, TypeSource(obj.source))(py_type).add_options(
                self, obj
            )

        unimplemented(f"type({obj})")

    def call_reversed(self, tx, obj: VariableTracker):
        if obj.has_unpack_var_sequence(tx):
            items = list(reversed(obj.unpack_var_sequence(tx)))
            return variables.TupleVariable(
                items, **VariableTracker.propagate(self, obj)
            )

    def call_chain(self, tx, *args):
        if all(obj.has_unpack_var_sequence(tx) for obj in args):
            items = []
            for obj in args:
                items.extend(obj.unpack_var_sequence(tx))
            return variables.TupleVariable(
                items, **VariableTracker.propagate(self, *args)
            )

    def call_islice(self, tx, iterable, *args):
        if iterable.has_unpack_var_sequence(tx) and all(
            x.is_python_constant() for x in args
        ):
            const_args = [x.as_python_constant() for x in args]
            items = iterable.unpack_var_sequence(tx)
            items = list(itertools.islice(items, *const_args))
            return variables.TupleVariable(
                items, **VariableTracker.propagate(self, iterable, *args)
            )

    def call_id(self, tx, *args):
        if len(args) > 0 and isinstance(args[0], variables.NNModuleVariable):
            nn_mod_variable = args[0]
            mod = tx.output.get_submodule(nn_mod_variable.module_key)
            return variables.ConstantVariable(id(mod))
        else:
            unimplemented(f"call_id with args {args}")

    def _comparison(self, tx, left, right):
        """
        Used to implement comparison operators for different types.
        For example, list1 < list2 is implemented differently from tensor1 < tensor2
        """
        from . import (
            BaseListVariable,
            ConstantVariable,
            TensorVariable,
            UserFunctionVariable,
        )
        from .tensor import (
            supported_const_comparison_ops,
            supported_tensor_comparison_ops,
        )

        op = self.fn

        def _unimplemented():
            unimplemented(f"comparison {typestr(left)} {op} {typestr(right)}")

        if isinstance(left, UserFunctionVariable):
            if op not in supported_const_comparison_ops.values():
                _unimplemented()
            if not isinstance(right, UserFunctionVariable):
                _unimplemented()
            return ConstantVariable(op(left.fn, right.fn))

        if isinstance(left, BaseListVariable):
            if not type(left) == type(right):  # Mismatch in BaseListVariable subclasses
                _unimplemented()
            return BaseListVariable.generic_list_compare(left, tx, op, right)

        if isinstance(left, TensorVariable):
            from .builder import wrap_fx_proxy

            if op not in supported_tensor_comparison_ops.values():
                _unimplemented()
            return wrap_fx_proxy(
                tx,
                op(left.as_proxy(), right.as_proxy()),
            )

        if isinstance(left, DynamicShapeVariable):
            if op not in supported_tensor_comparison_ops.values():
                _unimplemented()

            return DynamicShapeVariable.create(
                tx,
                op(left.as_proxy(), right.as_proxy()),
                dyn_shape=None,
            )

        _unimplemented()

    # and_ is a constant fold function, so we only get here if constant fold is not valid
    def call_and_(self, tx, a, b):
        if isinstance(a, DynamicShapeVariable) and isinstance(b, DynamicShapeVariable):
            return DynamicShapeVariable.create(
                tx,
                (operator.and_)(a.as_proxy(), b.as_proxy()),
                dyn_shape=None,
            )
        # None no-ops this handler and lets the driving function proceed
        return None

    call_eq = _comparison
    call_gt = _comparison
    call_lt = _comparison
    call_le = _comparison
    call_ne = _comparison
    call_is_ = _comparison
    call_is_not = _comparison<|MERGE_RESOLUTION|>--- conflicted
+++ resolved
@@ -23,12 +23,8 @@
     proxy_args_kwargs,
     specialize_args_kwargs,
 )
-<<<<<<< HEAD
-from .base import MutableLocal, typestr, VariableTracker
-=======
 from .base import MutableLocal, VariableTracker
 from .constant import ConstantVariable
->>>>>>> 834e8f04
 from .dicts import ConstDictVariable
 from .lists import BaseListVariable, ListVariable, TupleVariable
 from .tensor import DynamicShapeVariable, FakeItemVariable, UnspecializedPythonVariable
