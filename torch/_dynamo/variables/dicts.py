import collections
import dataclasses
import functools
import inspect
import sys
from typing import Any, Dict, List, Optional

import torch
import torch.fx

from .. import variables
from ..bytecode_transformation import create_call_function, create_instruction
from ..eval_frame import skip_code

from ..exc import unimplemented
from ..guards import GuardBuilder, make_dupe_guard
from ..source import AttrSource, GetItemSource, GlobalWeakRefSource
from ..utils import global_key_name, istensor, iter_contains
from .base import MutableLocal, VariableTracker
from .constant import ConstantVariable
from .tensor import TensorVariable


class ConstDictVariable(VariableTracker):
    def __init__(self, items, user_cls, **kwargs):
        super().__init__(**kwargs)

        # All the keys are constants
        assert not any(isinstance(x, VariableTracker) for x in items)
        self.guards.update(VariableTracker.propagate(items.values())["guards"])
        self.items = items
        self.user_cls = user_cls

    def as_proxy(self):
        return {k: v.as_proxy() for k, v in self.items.items()}

    def as_python_constant(self):
        return {k: v.as_python_constant() for k, v in self.items.items()}

    def python_type(self):
        return self.user_cls

    def reconstruct(self, codegen):
        # instructions to load collections.OrderedDict if necessary
        if self.user_cls is collections.OrderedDict:
            codegen.extend_output(
                [
                    codegen.create_load_python_module(collections, True),
                    codegen.create_load_attr("OrderedDict"),
                ]
            )
        # instructions to build the dict keys and values
        for key in self.items.keys():
            if istensor(key):
                codegen.append_output(
                    codegen.create_load_global(global_key_name(key), True, add=True)
                )
                codegen.extend_output(create_call_function(0, False))
            else:
                codegen.append_output(codegen.create_load_const(key))
            codegen(self.items[key])
        # BUILD_MAP and calling collections.OrderedDict if necessary
        if self.user_cls is collections.OrderedDict:
            return [
                create_instruction("BUILD_MAP", arg=len(self.items)),
                *create_call_function(1, False),
            ]
        # BUILD_MAP only if user_cls is dict
        else:
            return [create_instruction("BUILD_MAP", arg=len(self.items))]

    def getitem_const(self, arg: VariableTracker):
        return self.items[ConstDictVariable.get_key(arg)].add_options(self, arg)

    def call_method(
        self,
        tx,
        name,
        args: "List[VariableTracker]",
        kwargs: "Dict[str, VariableTracker]",
    ) -> "VariableTracker":
        from . import ConstantVariable, TupleVariable

        options = VariableTracker.propagate(self, args, kwargs.values())
        val = self.items

        if name == "__getitem__":
            return self.getitem_const(args[0])

        elif name == "items":
            assert not (args or kwargs)
            return TupleVariable(
                [
                    TupleVariable(
                        items=[
                            ConstDictVariable._key_to_var(
                                tx,
                                k,
                                **options,
                            ),
                            v,
                        ],
                        **options,
                    )
                    for k, v in val.items()
                ],
                **options,
            )
        elif name == "keys":
            assert not (args or kwargs)
            return SetVariable(
                items=[
                    ConstDictVariable._key_to_var(
                        tx,
                        k,
                        **options,
                    )
                    for k in val.keys()
                ],
                mutable_local=MutableLocal(),
                **options,
            )

        elif name == "values":
            assert not (args or kwargs)
            return TupleVariable(list(val.values()), **options)
        elif name == "__len__":
            assert not (args or kwargs)
            return ConstantVariable.create(len(self.items), **options)
        elif (
            name == "__setitem__"
            and args
            and ConstDictVariable.is_valid_key(args[0])
            and self.mutable_local
        ):
            assert not kwargs and len(args) == 2
            k = ConstDictVariable.get_key(args[0])

            if istensor(k):
                tx.store_global_weakref(global_key_name(k), k)
            newval = collections.OrderedDict(val)
            newval[k] = args[1]

            return tx.replace_all(
                self,
                self.modifed(newval, **options),
            )
        elif (
            name in ("pop", "get")
            and args
            and ConstDictVariable.is_valid_key(args[0])
            and ConstDictVariable.get_key(args[0]) not in self.items
            and len(args) == 2
        ):
            # missing item, return the default value
            return args[1].add_options(options)
        elif (
            name == "pop"
            and args
            and ConstDictVariable.is_valid_key(args[0])
            and self.mutable_local
        ):
            newval = collections.OrderedDict(val)
            result = newval.pop(ConstDictVariable.get_key(args[0]))
            tx.replace_all(self, self.modifed(newval, **options))
            return result.add_options(options)
        elif (
            name == "update"
            and args
            and isinstance(args[0], ConstDictVariable)
            and self.mutable_local
        ):
            newval = collections.OrderedDict(val)
            newval.update(args[0].items)
            result = self.modifed(newval, **options)
            return tx.replace_all(self, result)
        elif (
            name in ("get", "__getattr__")
            and args
            and ConstDictVariable.is_valid_key(args[0])
            and ConstDictVariable.get_key(args[0]) in self.items
        ):
            result = self.items[ConstDictVariable.get_key(args[0])]
            return result.add_options(options)
        elif (
            name == "__contains__" and args and ConstDictVariable.is_valid_key(args[0])
        ):
            return ConstantVariable.create(
                ConstDictVariable.get_key(args[0]) in self.items, **options
            )
        else:
            return super().call_method(tx, name, args, kwargs)

    def modifed(self, items, **options):
        """a copy of self with different items"""
        return self.clone(items=items, **options)

    def unpack_var_sequence(self, tx):
        options = VariableTracker.propagate([self])
        val = self.items
        result = [ConstDictVariable._key_to_var(tx, k, **options) for k in val.keys()]
        return result

    @classmethod
    def get_key(cls, arg: VariableTracker):
        if isinstance(arg, TensorVariable) and arg.specialized_value is not None:
            return arg.specialized_value
        else:
            return arg.as_python_constant()

    @classmethod
    def is_valid_key(cls, key):
        return (
            key.is_python_constant()
            or isinstance(key, TensorVariable)
            and key.specialized_value is not None
            or isinstance(key, ConstantVariable)
            and key.python_type() is torch.dtype
        )

    @classmethod
    def _key_to_var(cls, tx, key, **options):
        from .builder import VariableBuilder

        if istensor(key):
            return VariableBuilder(tx, GlobalWeakRefSource(global_key_name(key)))(key)
        else:
            assert ConstantVariable.is_literal(key)
            return ConstantVariable.create(key, **options)


class DefaultDictVariable(ConstDictVariable):
    def __init__(self, items, user_cls, default_factory=None, **kwargs):
        super().__init__(items, user_cls, **kwargs)
        assert user_cls is collections.defaultdict
        self.default_factory = default_factory

    def is_python_constant(self):
        # Return false for unsupported defaults. This ensures that a bad handler
        # path is not taken in BuiltinVariable for getitem.
        if self.default_factory not in [list, tuple, dict] and not self.items:
            return False
        return super().is_python_constant()

    @staticmethod
    def is_supported_arg(arg):
        if isinstance(arg, variables.BuiltinVariable):
            return arg.fn in [list, tuple, dict]
        else:
            return isinstance(arg, variables.functions.BaseUserFunctionVariable)

    def call_method(
        self,
        tx,
        name,
        args: "List[VariableTracker]",
        kwargs: "Dict[str, VariableTracker]",
    ) -> "VariableTracker":
        options = VariableTracker.propagate(self, args, kwargs.values())

        if name == "__getitem__":
            k = ConstDictVariable.get_key(args[0])

            if k in self.items:
                return self.getitem_const(args[0])
            else:
                if self.default_factory is None:
                    raise KeyError(f"{k}")
                else:
                    if istensor(k):
                        tx.store_global_weakref(global_key_name(k), k)
                    new_val = collections.OrderedDict(self.items)
                    default_var = self.default_factory.call_function(tx, [], {})
                    new_val[k] = default_var
                    tx.replace_all(self, self.modifed(new_val, **options))
                    return default_var
        else:
            return super().call_method(tx, name, args, kwargs)


class SetVariable(VariableTracker):
    @dataclasses.dataclass
    class SetElement:
        vt: VariableTracker
        underlying_value: Any

        def __hash__(self) -> int:
            return hash(self.underlying_value)

        def __eq__(self, other: object) -> bool:
            if not isinstance(other, SetVariable.SetElement):
                return False
            if isinstance(self.vt, variables.TensorVariable):
                return self.underlying_value is other.underlying_value
            else:
                return self.underlying_value == other.underlying_value

    def __init__(
        self,
        items: List[VariableTracker],
        regen_guards=True,
        **kwargs,
    ):
        super().__init__(**kwargs)
        # Note - Set is still backed by a list, because we want set behavior over the contents,
        assert isinstance(items, list)
        assert all(isinstance(x, VariableTracker) for x in items)

        self.items = []
        self._add(items)

        # Sometimes, we know that we have passed in the guards from the items in the set
        if regen_guards:
            self.guards.update(VariableTracker.propagate(items)["guards"])

    def as_proxy(self):
        return [x.as_proxy() for x in self.items]

    def python_type(self):
        return set

    def reconstruct(self, codegen):
        codegen.load_import_from("builtins", "set")
        codegen.foreach(self.items)
        return [
            create_instruction("BUILD_SET", arg=len(self.items))
        ] + create_call_function(1, True)

    # Note - this is only used for producing a set
    def _as_set_element(self, vt):
        from .base import VariableTracker
        from .misc import MethodWrapperVariable
        from .tensor import TensorVariable

        assert isinstance(vt, VariableTracker)

        if isinstance(vt, TensorVariable):
            fake_tensor = vt.as_proxy().node.meta.get("example_value")
            if fake_tensor is None:
                unimplemented(
                    "Cannot check Tensor object identity without its fake value"
                )
            return SetVariable.SetElement(vt, fake_tensor)
        if isinstance(vt, ConstantVariable):
            return SetVariable.SetElement(vt, vt.value)
        if isinstance(vt, MethodWrapperVariable):
            return SetVariable.SetElement(vt, vt.as_python_constant())

        unimplemented(f"Sets with {type(vt)} NYI")

    @property
    def _underlying_items(self):
        underlying_items = set()
        for current_item in self.items:
            assert (
                current_item not in underlying_items
            ), "Items modeling set invariant violated"
            underlying_items.add(self._as_set_element(current_item))
        return underlying_items

    def _add(self, item):
        underlying_items = self._underlying_items

        if isinstance(item, (list, set)):
            items_to_add = item
        else:
            items_to_add = [item]

        for item_to_add in items_to_add:
            set_element = self._as_set_element(item_to_add)
            if set_element not in underlying_items:
                underlying_items.add(set_element)
                self.items.append(set_element.vt)
            else:
                for e in underlying_items:
                    if hash(set_element) == hash(e):
                        alias_guard = make_dupe_guard(
                            e.vt.source, set_element.vt.source
                        )
                        if alias_guard:
                            e.vt = e.vt.add_guards(
                                {e.vt.source.make_guard(alias_guard)}
                            )

        return self.items

    def call_method(
        self,
        tx,
        name,
        args: List[VariableTracker],
        kwargs: Dict[str, VariableTracker],
    ) -> "VariableTracker":
        options = VariableTracker.propagate(self, args, kwargs.values())
        # Somewhat duplicative of CommonListMethodsVariable - but better than to violate substitution
        # principles and end up with things like direct item access attempts on a set, or
        # getitem sources.
        if name == "add" and args and self.mutable_local:
            assert not kwargs
            item = args[0]
            result = SetVariable(
                self._add(item),
                mutable_local=self.mutable_local,
                regen_guards=False,
                **options,
            )
            tx.replace_all(self, result)
            return ConstantVariable.create(None)
        elif name == "pop" and self.mutable_local:
            assert not kwargs
            assert not args
            items = list(self.items)
            result = items.pop()
            tx.replace_all(
                self,
                SetVariable(items, regen_guards=False, **options),
            )
            return result
        elif name == "__len__":
            return ConstantVariable.create(len(self.items)).add_options(options)
        elif name == "__contains__":
            assert len(args) == 1
            assert not kwargs
            return iter_contains(
                self.items, args[0], tx, options, check_tensor_identity=True
            )
        else:
            return super().call_method(tx, name, args, kwargs)

    def getitem_const(self, arg: VariableTracker):
        raise RuntimeError("Illegal to getitem on a set")

    def as_python_constant(self):
        return self.python_type()([x.as_python_constant() for x in self.items])

    def unpack_var_sequence(self, tx):
        return [x.add_options(self) for x in self.items]


def _is_matching_transformers_cls(cls) -> bool:
    if not cls.__module__.startswith("transformers."):
        return False

    try:
        from transformers.file_utils import ModelOutput

        return issubclass(cls, ModelOutput)
    except ImportError:
        return False


def _is_matching_diffusers_cls(cls) -> bool:
    if not cls.__module__.startswith("diffusers."):
        return False

    try:
        from diffusers.utils import BaseOutput

        return issubclass(cls, BaseOutput)
    except ImportError:
        return False


class DataClassVariable(ConstDictVariable):
    """
    This is a bit of a hack to deal with
    transformers.file_utils.ModelOutput() from huggingface.

    ModelOutput causes trouble because it a a mix of a dataclass and a
    OrderedDict and it calls super() methods implemented in C.
    """

    # ModelOutput() excludes None, though generic datclasses don't
    include_none = False

    @staticmethod
    @functools.lru_cache(None)
    def _patch_once():
        try:
            from transformers.file_utils import ModelOutput

            for obj in ModelOutput.__dict__.values():
                if callable(obj):
                    skip_code(obj.__code__)
        except ImportError:
            pass

<<<<<<< HEAD
    @staticmethod
    def is_matching_cls(cls):
        # Only test if transformers is already imported
        mod = sys.modules.get("transformers.file_utils")
        return mod is not None and issubclass(cls, mod.ModelOutput)
=======
        try:
            from diffusers.utils import BaseOutput

            for obj in BaseOutput.__dict__.values():
                if callable(obj):
                    skip_code(obj.__code__)
        except ImportError:
            pass

    @staticmethod
    def is_matching_cls(cls):
        return _is_matching_transformers_cls(cls) or _is_matching_diffusers_cls(cls)
>>>>>>> 942dc981

    @classmethod
    def is_matching_object(cls, obj):
        return cls.is_matching_cls(type(obj))

    @classmethod
    def create(cls, user_cls, args, kwargs, options):
        DataClassVariable._patch_once()

        skip_code(user_cls.__init__.__code__)
        keys = [f.name for f in dataclasses.fields(user_cls)]
        bound = inspect.signature(user_cls).bind(*args, **kwargs)
        bound.apply_defaults()
        assert set(bound.arguments.keys()) == set(keys)
        items = collections.OrderedDict()
        for key in keys:
            val = bound.arguments[key]
            if isinstance(val, VariableTracker):
                items[key] = val
            else:
                if cls.include_none:
                    assert variables.ConstantVariable.is_literal(val)
                    items[key] = variables.ConstantVariable.create(val)
                else:
                    assert val is None, f"unexpected {val}"

        if len(items) == 1 and not isinstance(items[keys[0]], variables.TensorVariable):
            unimplemented("DataClassVariable iterator constructor")
            # TODO(jansel): implement unpacking logic in ModelOutput.__post_init__

        return cls(items, user_cls, **options)

    @classmethod
    def wrap(cls, builder, obj):
        user_cls = type(obj)
        keys = [f.name for f in dataclasses.fields(user_cls)]

        excluded = []
        items = collections.OrderedDict()
        for key in keys:
            # __init__ function of a dataclass might not have yet defined the key
            if hasattr(obj, key):
                val = getattr(obj, key)
                var = builder.__class__(
                    tx=builder.tx, source=AttrSource(builder.source, key)
                )(val)
                if val is not None or cls.include_none:
                    items[key] = var
                else:
                    excluded.append(var)
        return cls(
            items, user_cls, **VariableTracker.propagate(excluded, items.values())
        )

    def __init__(self, items, user_cls, **options):
        super().__init__(items, user_cls, **options)
        assert self.is_matching_cls(user_cls)

    def as_proxy(self):
        raise NotImplementedError()

    def reconstruct(self, codegen):
        codegen.extend_output([codegen._create_load_const(self.user_cls)])
        keys = tuple(self.items.keys())
        for key in keys:
            codegen(self.items[key])
        return codegen.create_call_function_kw(len(keys), keys, True)

    def call_method(
        self,
        tx,
        name,
        args: "List[VariableTracker]",
        kwargs: "Dict[str, VariableTracker]",
    ) -> "VariableTracker":
        options = VariableTracker.propagate(self, args, kwargs.values())
        if name == "__getitem__":
            assert not kwargs and len(args) == 1
            index = args[0].as_python_constant()
            if isinstance(index, str):
                return self.items[index].add_options(options)
            else:
                return (
                    self.call_method(tx, "to_tuple", [], {})
                    .call_method(tx, "__getitem__", args, kwargs)
                    .add_options(options)
                )
        elif name == "to_tuple":
            assert not (args or kwargs)
            return variables.TupleVariable(list(self.items.values()), **options)
        elif name == "__setattr__":
            name = "__setitem__"
        return super().call_method(tx, name, args, kwargs)

    def var_getattr(self, tx, name: str) -> "VariableTracker":
        if name in self.items:
            return self.call_method(
                tx, "__getitem__", [variables.ConstantVariable.create(name)], {}
            )
        elif not self.include_none:
            defaults = {f.name: f.default for f in dataclasses.fields(self.user_cls)}
            if name in defaults:
                assert variables.ConstantVariable.is_literal(defaults[name])
                return variables.ConstantVariable.create(defaults[name]).add_options(
                    self
                )
        super().var_getattr(tx, name)


class CustomizedDictVariable(ConstDictVariable):
    @staticmethod
    def is_matching_cls(cls):
        # True if using default OrderedDict.__init__ and did not implement __post_init__
        if (
            issubclass(cls, collections.OrderedDict)
            and cls.__init__ is collections.OrderedDict.__init__
            and not hasattr(cls, "__post_init__")
        ):
            return True
        # hack for HF usecase:
        #   assume dataclass annotation for ModelOutput subclass
        #   assume self.create is AA to ModelOutput.__post_init__
<<<<<<< HEAD

        # Only test if transformers is already imported
        mod = sys.modules.get("transformers.file_utils")
        return mod is not None and issubclass(cls, mod.ModelOutput)
=======
        # for non-HF usecase:
        #   check __module__ string to avoid costy HF import
        return _is_matching_transformers_cls(cls) or _is_matching_diffusers_cls(cls)
>>>>>>> 942dc981

    @classmethod
    def is_matching_object(cls, obj):
        return cls.is_matching_cls(type(obj))

    # called from user_defined.py
    # when is_matching_cls(cls) is true
    @classmethod
    def create(cls, user_cls, args, kwargs, options):
        # avoid tracing when returning ModelOutput from forward func
        for attr_name in ("__init__", "__post_init__", "__setattr__", "__setitem__"):
            if hasattr(user_cls, attr_name):
                fn = getattr(user_cls, attr_name)
                assert callable(fn), f"expect callable attr {attr_name}"
                if hasattr(fn, "__code__"):
                    skip_code(fn.__code__)

        if not args and not kwargs:
            # CustomDict() init with empty arguments
            raw_items = collections.OrderedDict()
        elif dataclasses.is_dataclass(user_cls):
            # @dataclass CustomDict(a=1, b=2)
            bound = inspect.signature(user_cls).bind(*args, **kwargs)
            bound.apply_defaults()
            raw_items = bound.arguments
        elif not args:
            # CustomDict(a=1, b=2) in the general (non-dataclass) case.
            raw_items = collections.OrderedDict(kwargs)
        elif len(args) == 1 and isinstance(args[0], ConstDictVariable) and not kwargs:
            # CustomDict({'a': 1, 'b': 2})
            raw_items = args[0].items
        else:
            unimplemented("custom dict init with args/kwargs unimplemented")

        items = collections.OrderedDict()
        for key in raw_items.keys():
            val = raw_items[key]
            if isinstance(val, VariableTracker):
                items[key] = val
            elif variables.ConstantVariable.is_literal(val):
                items[key] = variables.ConstantVariable.create(val)
            else:
                unimplemented("expect VariableTracker or ConstantVariable.is_literal")

        return cls(items, user_cls, **options)

    # called from builder.py
    @classmethod
    def wrap(cls, builder, obj):
        raise NotImplementedError()

    def __init__(self, items, user_cls, **options):
        super().__init__(items, user_cls, **options)
        assert self.is_matching_cls(user_cls)

    def as_proxy(self):
        raise NotImplementedError()

    # 'RETURN_VALUE triggered compile'
    # called from torch/_dynamo/codegen.py
    def reconstruct(self, codegen):
        codegen.extend_output([codegen._create_load_const(self.user_cls)])
        keys = tuple(self.items.keys())
        for key in keys:
            codegen(self.items[key])
        return codegen.create_call_function_kw(len(keys), keys, True)

    def call_method(
        self,
        tx,
        name,
        args: "List[VariableTracker]",
        kwargs: "Dict[str, VariableTracker]",
    ) -> "VariableTracker":
        options = VariableTracker.propagate(self, args, kwargs.values())
        fn = getattr(self.user_cls, name)
        source = None if self.source is None else AttrSource(self.source, name)

        if hasattr(fn, "__objclass__") and fn.__objclass__ in (
            dict,
            collections.OrderedDict,
        ):
            # for python dict method without overridden
            return super().call_method(tx, name, args, kwargs)
        elif name in ("__getitem__", "to_tuple", "__setitem__", "__setattr__"):
            # for user overridden method
            return tx.inline_user_function_return(
                variables.UserFunctionVariable(fn, source=source, **options),
                [self] + list(args),
                kwargs,
            )

        unimplemented("custom dict: call_method unimplemented name=%s", name)

    def var_getattr(self, tx, name: str) -> "VariableTracker":
        if name in self.items:
            return self.call_method(
                tx, "__getitem__", [variables.ConstantVariable.create(name)], {}
            )
        super().var_getattr(tx, name)


@functools.lru_cache(None)
def _install_PretrainedConfig_patch():
    import transformers

    # We need to monkeypatch transformers here, sadly.
    # TODO(voz): Upstream to transformers lib

    def _dynamo_overriden_transformers_eq(self, other):
        if not hasattr(other, "__dict__"):
            return False
        return self.__dict__ == other.__dict__

    transformers.configuration_utils.PretrainedConfig.__eq__ = (
        _dynamo_overriden_transformers_eq
    )


class HFPretrainedConfigVariable(VariableTracker):
    """
    Hack for HuggingFace PretrainedConfig
    """

    @staticmethod
    def is_matching_cls(cls):
        mod = sys.modules.get("transformers.configuration_utils")
        is_match = mod is not None and issubclass(cls, mod.PretrainedConfig)

        # Lazily install monkeypatch the first time we see it in dynamo
        if is_match:
            _install_PretrainedConfig_patch()
        return is_match

    @classmethod
    def is_matching_object(cls, obj):
        return cls.is_matching_cls(type(obj))

    def __init__(self, obj, **kwargs):
        super().__init__(**kwargs)
        self.obj = obj
        assert self.is_matching_cls(type(obj))

    def var_getattr(self, tx, name: str) -> "VariableTracker":
        from . import ConstantVariable

        return ConstantVariable.create(getattr(self.obj, name))

    def call_hasattr(self, tx, name: str) -> "VariableTracker":
        return variables.ConstantVariable.create(hasattr(self.obj, name)).add_options(
            self
        )


class PythonSysModulesVariable(VariableTracker):
    """Special case for sys.modules.

    Without this we will guard on the exact set of modules imported in the
    lifetime of the python program.
    """

    def python_type(self):
        return dict

    @staticmethod
    def reconstruct(self, codegen):
        codegen.extend_output(
            [
                codegen.create_load_python_module(sys, True),
                codegen.create_load_attr("modules"),
            ]
        )

    def call_method(
        self, tx, name, args: List[VariableTracker], kwargs: Dict[str, VariableTracker]
    ):
        from .builder import VariableBuilder

        if name == "__getitem__":
            return self.call_getitem(tx, *args, **kwargs)
        elif name == "get":
            return self.call_get(tx, *args, **kwargs)
        elif name == "__contains__":
            return self.call_contains(tx, *args, **kwargs)

        # Fallback to dict implementation
        options = VariableTracker.propagate(self, args, kwargs.values())
        real_dict = VariableBuilder(tx, self.source, **options)(sys.modules)
        return real_dict.call_method(tx, name, args, kwargs)

    def _contains_helper(self, tx, key: VariableTracker):
        k = ConstDictVariable.get_key(key)
        has_key = k in sys.modules
        guard = self.make_guard(
            functools.partial(GuardBuilder.DICT_CONTAINS, key=k, invert=not has_key)
        )
        guards = {*self.guards, guard}
        return k, has_key, guards

    def call_contains(self, tx, key: VariableTracker):
        k, has_key, guards = self._contains_helper(tx, key)
        return ConstantVariable.create(
            value=has_key,
            guards=guards,
        )

    def call_get(
        self, tx, key: VariableTracker, default: Optional[VariableTracker] = None
    ):
        from .builder import VariableBuilder

        k, has_key, guards = self._contains_helper(tx, key)

        if has_key:
            return VariableBuilder(
                tx,
                GetItemSource(self.source, k),
            )(
                sys.modules[k]
            ).add_guards(guards)

        if default is not None:
            return default.add_guards(guards)

        return ConstantVariable.create(value=None, guards=guards)

    def call_getitem(self, tx, key: VariableTracker):
        from .builder import VariableBuilder

        k, has_key, guards = self._contains_helper(tx, key)
        return VariableBuilder(
            tx,
            GetItemSource(self.source, k),
        )(
            sys.modules[k]
        ).add_guards(guards)<|MERGE_RESOLUTION|>--- conflicted
+++ resolved
@@ -438,27 +438,13 @@
 
 
 def _is_matching_transformers_cls(cls) -> bool:
-    if not cls.__module__.startswith("transformers."):
-        return False
-
-    try:
-        from transformers.file_utils import ModelOutput
-
-        return issubclass(cls, ModelOutput)
-    except ImportError:
-        return False
+    mod = sys.modules.get("transformers.file_utils")
+    return mod is not None and issubclass(cls, mod.ModelOutput)
 
 
 def _is_matching_diffusers_cls(cls) -> bool:
-    if not cls.__module__.startswith("diffusers."):
-        return False
-
-    try:
-        from diffusers.utils import BaseOutput
-
-        return issubclass(cls, BaseOutput)
-    except ImportError:
-        return False
+    mod = sys.modules.get("diffusers.utils")
+    return mod is not None and issubclass(cls, mod.BaseOutput)
 
 
 class DataClassVariable(ConstDictVariable):
@@ -485,13 +471,6 @@
         except ImportError:
             pass
 
-<<<<<<< HEAD
-    @staticmethod
-    def is_matching_cls(cls):
-        # Only test if transformers is already imported
-        mod = sys.modules.get("transformers.file_utils")
-        return mod is not None and issubclass(cls, mod.ModelOutput)
-=======
         try:
             from diffusers.utils import BaseOutput
 
@@ -504,7 +483,6 @@
     @staticmethod
     def is_matching_cls(cls):
         return _is_matching_transformers_cls(cls) or _is_matching_diffusers_cls(cls)
->>>>>>> 942dc981
 
     @classmethod
     def is_matching_object(cls, obj):
@@ -627,16 +605,7 @@
         # hack for HF usecase:
         #   assume dataclass annotation for ModelOutput subclass
         #   assume self.create is AA to ModelOutput.__post_init__
-<<<<<<< HEAD
-
-        # Only test if transformers is already imported
-        mod = sys.modules.get("transformers.file_utils")
-        return mod is not None and issubclass(cls, mod.ModelOutput)
-=======
-        # for non-HF usecase:
-        #   check __module__ string to avoid costy HF import
         return _is_matching_transformers_cls(cls) or _is_matching_diffusers_cls(cls)
->>>>>>> 942dc981
 
     @classmethod
     def is_matching_object(cls, obj):
