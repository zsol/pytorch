import dataclasses
import inspect
<<<<<<< HEAD
from typing import Any, Dict, List
=======
from typing import Callable, Dict, List, Optional
>>>>>>> 37e820e0

import torch._C
from torch._guards import Guard

from .. import variables
from ..bytecode_transformation import create_call_function, create_instruction
from ..device_interface import get_interface_for_device
from ..exc import unimplemented, Unsupported
from ..guards import GuardBuilder
from ..source import AttrSource, GlobalStateSource
from .base import VariableTracker
from .functions import (
    NestedUserFunctionVariable,
    UserFunctionVariable,
    UserMethodVariable,
    WrappedUserFunctionVariable,
    WrappedUserMethodVariable,
)


@dataclasses.dataclass
<<<<<<< HEAD
class CleanupOnce:
    fn: Any

    def __call__(self, *args, **kwargs):
        if self.fn is not None:
            self.fn(*args, **kwargs)
        self.fn = None
=======
class ContextMangerState:
    """
    Mutating `self` in VariableTracker is not allowed because we copy
    them.  This is a mutable container pointed to by context managers
    that won't get copied, so it is safe to mutate.
    """

    cleanup_fn: Optional[Callable] = None
    proxy: Optional[torch.fx.Proxy] = None

    def cleanup(self):
        if self.cleanup_fn is not None:
            self.cleanup_fn()
            self.cleanup_fn = None

    def cleanup_assert(self):
        assert self.cleanup_fn, "multiple exits?"
        self.cleanup()
>>>>>>> 37e820e0


class ContextWrappingVariable(VariableTracker):
    _nonvar_fields = {
        "cm_obj",
        "target_values",
        "initial_values",
        "state",
        *VariableTracker._nonvar_fields,
    }

    def __init__(self, target_values, initial_values=None, *, state=None, **kwargs):
        super().__init__(**kwargs)
        self.target_values = target_values
        self.initial_values = initial_values
        self.state = ContextMangerState() if state is None else state

    def enter(self, tx):
        self._call_func(tx, self.target_values)
        self.set_cleanup_hook(tx)
        return variables.ConstantVariable.create(
            None, **VariableTracker.propagate(self)
        )

    def set_cleanup_hook(self, tx, fn=None):
        if fn is None:

            def fn():
                self._call_func(tx, self.initial_values)

        self.state.cleanup_fn = fn
        tx.output.add_cleanup_hook(self.state.cleanup)

    def exit(self, tx, *args):
        self.state.cleanup_assert()
        return variables.ConstantVariable.create(
            None, **VariableTracker.propagate(self)
        )

    def reconstruct(self, codegen):
        attr_source = AttrSource(
            codegen.tx.import_source(self.module_name()), self.fn_name()
        )
        return attr_source.reconstruct(codegen)

    def module_name(self):
        raise NotImplementedError("module_name called on base")

    def fn_name(self):
        raise NotImplementedError("fn_name called on base")

    def call_function(
        self, tx, args: "List[VariableTracker]", kwargs: "Dict[str, VariableTracker]"
    ) -> "VariableTracker":
        assert len(args) == 1
        if isinstance(args[0], NestedUserFunctionVariable):
            args[0] = UserFunctionVariable(args[0].get_function())
        assert isinstance(args[0], (UserMethodVariable, UserFunctionVariable))

        if isinstance(args[0], UserMethodVariable):
            return WrappedUserMethodVariable(args[0], self)

        if isinstance(args[0], UserFunctionVariable):
            return WrappedUserFunctionVariable(args[0], self)


class GenericContextWrappingVariable(ContextWrappingVariable):
    def __init__(self, target_values, initial_values=None, *, cm_obj=None, **kwargs):
        assert cm_obj is not None
        super().__init__(
            target_values=target_values, initial_values=initial_values, **kwargs
        )
        self.cm_obj = cm_obj

    def enter(self, tx):
        options = VariableTracker.propagate(self)
        options["source"] = (
            None if self.source is None else AttrSource(self.source, "__enter__")
        )
        try:
            return variables.UserMethodVariable(
                self.cm_obj.__enter__.__func__,
                variables.UserDefinedObjectVariable(self.cm_obj, **options),
                **options,
            ).call_function(tx, [], {})
        except Unsupported as e:
            raise unimplemented(
                f"Unsupported context manager {self.cm_obj}'s __enter__ function"
            ) from e

    def exit(self, tx, *args):
        options = VariableTracker.propagate(self)
        options["source"] = (
            None if self.source is None else AttrSource(self.source, "__exit__")
        )
        try:
            x = variables.UserMethodVariable(
                self.cm_obj.__exit__.__func__,
                variables.UserDefinedObjectVariable(self.cm_obj, **options),
                **options,
            ).call_function(
                tx,
                [
                    variables.ConstantVariable.create(None),
                    variables.ConstantVariable.create(None),
                    variables.ConstantVariable.create(None),
                ],
                {},
            )
        except Unsupported as e:
            raise unimplemented(
                f"Unsupported context manager {self.cm_obj}'s __exit__ function"
            ) from e

        tx.generic_context_manager_depth -= 1
        return x


class GradModeVariable(ContextWrappingVariable):
    """represents torch.{no_grad,enable_grad,set_grad_mode}()"""

    _guards_singleton = {Guard(GlobalStateSource(), GuardBuilder.GRAD_MODE)}

    @staticmethod
    def create(tx, target_value, initialized=True, **kwargs):
        var = GradModeVariable(
            target_values=[target_value],
            initial_values=[torch.is_grad_enabled()],
            initialized=initialized,
            **kwargs,
        )
        if var.initialized:
            var._call_func(tx, var.target_values)
            var.set_cleanup_hook(tx)
        return var

    def __init__(self, target_values, initial_values=None, initialized=True, **kwargs):
        super().__init__(
            target_values=target_values, initial_values=initial_values, **kwargs
        )
        self.guards = self.guards | self._guards_singleton
        self.initialized = initialized

    def enter(self, tx):
        if not self.initialized:
            self._call_func(tx, self.target_values)
            self.set_cleanup_hook(tx)
        return variables.ConstantVariable.create(
            None, **VariableTracker.propagate(self)
        )

    def _call_func(self, tx, values):
        assert len(values) == 1
        value = values[0]
        tx.output.create_node(
            "call_function", torch._C._set_grad_enabled, (value,), {}
        ),
        torch._C._set_grad_enabled(value)

    def module_name(self):
        return "torch"

    def fn_name(self):
        return "set_grad_enabled"


class InferenceModeVariable(ContextWrappingVariable):
    @staticmethod
    def create(tx, target_values, **kwargs):
        var = InferenceModeVariable(
            target_values, initial_values=torch.is_inference_mode_enabled(), **kwargs
        )
        return var

    def __init__(
        self,
        target_values,
        initial_values=torch.is_inference_mode_enabled(),
<<<<<<< HEAD
        *,
        mode=None,
=======
>>>>>>> 37e820e0
        **kwargs,
    ):
        super().__init__(
            target_values=target_values, initial_values=initial_values, **kwargs
        )
        self.target_values = target_values

    def exit(self, tx, *args):
        self.state.cleanup_assert()
        tx.output.create_node(
            "call_function",
            torch.autograd.grad_mode._exit_inference_mode,
            (self.state.proxy,),
            {},
        )

    def enter(self, tx):
        ctx = torch.autograd.grad_mode._enter_inference_mode(self.target_values)
        self.set_cleanup_hook(
            tx, lambda: torch.autograd.grad_mode._exit_inference_mode(ctx)
        )
        self.state.proxy = tx.output.create_node(
            "call_function",
            torch.autograd.grad_mode._enter_inference_mode,
            (self.target_values,),
            {},
        )

    def module_name(self):
        return "torch.inference_mode"

    def fn_name(self):
        return "inference_mode"


class TorchFunctionDisableVariable(ContextWrappingVariable):
    """represents whether torch function overrides are enabled or not"""

    _guards_singleton = {Guard(GlobalStateSource(), GuardBuilder.TORCH_FUNCTION_STATE)}

    @staticmethod
    def create(tx, **kwargs):
        var = TorchFunctionDisableVariable(
            target_values=[False],
            initial_values=[tx.output.torch_function_enabled],
            **kwargs,
        )
        # mlazos: I think this is here to make sure we don't reinvoke on clone()
        var._call_func(tx, [False])
        var.set_cleanup_hook(tx)
        return var

    def __init__(self, target_values, initial_values=None, **kwargs):
        super().__init__(
            target_values=target_values, initial_values=initial_values, **kwargs
        )
        self.guards = self.guards | self._guards_singleton

    def enter(self, tx):
        return variables.ConstantVariable.create(
            None, **VariableTracker.propagate(self)
        )

    def _call_func(self, tx, values):
        assert len(values) == 1
        tx.output.set_torch_function_state(values[0])


class DeterministicAlgorithmsVariable(ContextWrappingVariable):
    """represents torch.{are_deterministic_algorithms_enabled,use_deterministic_algorithms}()"""

    _guards_singleton = {
        Guard(GlobalStateSource(), GuardBuilder.DETERMINISTIC_ALGORITHMS)
    }

    @staticmethod
    def create(tx, target_value, **kwargs):
        var = DeterministicAlgorithmsVariable(
            target_values=[target_value],
            initial_values=[torch.are_deterministic_algorithms_enabled()],
            **kwargs,
        )
        var._call_func(tx, [target_value])
        var.set_cleanup_hook(tx)
        return var

    def __init__(self, target_values, initial_values=None, **kwargs):
        super().__init__(
            target_values=target_values, initial_values=initial_values, **kwargs
        )
        self.guards = self.guards | self._guards_singleton

    def enter(self, tx):
        return variables.ConstantVariable.create(
            None, **VariableTracker.propagate(self)
        )

    def _call_func(self, tx, values):
        assert len(values) == 1
        value = values[0]
        tx.output.create_node(
            "call_function", torch._C._set_deterministic_algorithms, (value,), {}
        ),
        torch._C._set_deterministic_algorithms(value)

    def module_name(self):
        return "torch"

    def fn_name(self):
        return "use_deterministic_algorithms"


class DisabledSavedTensorsHooksVariable(ContextWrappingVariable):
    """represents torch.autograd.graph.disable_saved_tensors_hook."""

    @staticmethod
    def create(tx, target_value, **kwargs):
        var = DisabledSavedTensorsHooksVariable(
            target_values=[target_value],
            initial_values=[
                torch._C._autograd._saved_tensors_hooks_get_disabled_error_message()
            ],
            **kwargs,
        )
        var._call_func(tx, [target_value])
        var.set_cleanup_hook(tx)
        return var

    def __init__(self, target_values, initial_values=None, **kwargs):
        super().__init__(
            target_values=target_values, initial_values=initial_values, **kwargs
        )

    def enter(self, tx):
        return variables.ConstantVariable.create(
            None, **VariableTracker.propagate(self)
        )

    def _call_func(self, tx, values):
        assert len(values) == 1
        value = values[0]
        if value is not None:
            # Disable `saved_tensors_hooks` with message (`value`)
            # OR
            # we are exiting this context and restoring the previous message.
            tx.output.create_node(
                "call_function",
                torch._C._autograd._saved_tensors_hooks_disable,
                (value,),
                {},
            )
            torch._C._autograd._saved_tensors_hooks_disable(value)
        else:
            # We are exiting this context and if prev_message was None, we re-enable `saved_tensors_hooks`.
            tx.output.create_node(
                "call_function", torch._C._autograd._saved_tensors_hooks_enable, (), {}
            )
            torch._C._autograd._saved_tensors_hooks_enable()

    def module_name(self):
        return "torch.autograd.graph"

    def fn_name(self):
        return "disable_saved_tensors_hooks"


class AutocastModeVariable(ContextWrappingVariable):
    @staticmethod
    def create(func, args, kwargs):
        assert func in [
            torch.amp.autocast_mode.autocast,
            torch.cuda.amp.autocast,
            torch.cpu.amp.autocast,
        ]
        # device_type : str,
        # dtype : Optional[_dtype] = None,
        # enabled : bool = True,
        # cache_enabled : Optional[bool] = None):cache_enabled
        bound_args = inspect.signature(func).bind(*args, **kwargs)
        bound_args.apply_defaults()
        target_values = []
        kwargs.clear()

        for key in ["device_type", "dtype", "enabled", "cache_enabled"]:
            if key == "device_type" and func in [
                torch.cuda.amp.autocast,
                torch.cpu.amp.autocast,
            ]:
                arg = "cuda" if func is torch.cuda.amp.autocast else "cpu"
            else:
                arg = bound_args.arguments[key]
            if isinstance(arg, VariableTracker):
                target_values.append(arg.as_python_constant())
            else:
                target_values.append(arg)

        var = AutocastModeVariable(target_values, initial_values=None, **kwargs)
        return var

<<<<<<< HEAD
    def __init__(self, target_values, initial_values=None, *, mode=None, **kwargs):
=======
    def __init__(self, target_values, initial_values=None, **kwargs):
>>>>>>> 37e820e0
        super().__init__(
            target_values=target_values, initial_values=initial_values, **kwargs
        )
        self.target_values = target_values

    def exit(self, tx, *args):
        self.state.cleanup_assert()
        tx.output.create_node(
            "call_function", torch.amp._exit_autocast, (self.state.proxy,), {}
        )

    def enter(self, tx):
        ctx = torch.amp._enter_autocast(*self.target_values)
        self.set_cleanup_hook(tx, lambda: torch.amp._exit_autocast(ctx))
        self.state.proxy = tx.output.create_node(
            "call_function", torch.amp._enter_autocast, (*self.target_values,), {}
        )

    def module_name(self):
        return "torch.amp.autocast_mode"

    def fn_name(self):
        return "autocast"


class NullContextVariable(ContextWrappingVariable):
    """
    This class represents Python contextlib.nullcontext.
    It's used as a placeholder for other context managers that Dynamo doesn't
    support yet, e.g, torch.autograd.profiler.record_function.
    """

    def __init__(self, target_values=None, **kwargs):
        super().__init__(target_values=target_values, **kwargs)

    def enter(self, tx):
        return variables.ConstantVariable.create(
            None, **VariableTracker.propagate(self)
        )

    def exit(self, tx, *args):
        return variables.ConstantVariable.create(
            None, **VariableTracker.propagate(self)
        )

    def module_name(self):
        return "contextlib"

    def fn_name(self):
        return "nullcontext"


class StreamContextVariable(ContextWrappingVariable):
    @staticmethod
    def create(tx, target_value, **kwargs):
        from .builder import wrap_fx_proxy_cls

        current_stream_method = get_interface_for_device(
            target_value.device
        ).current_stream
        current_stream = wrap_fx_proxy_cls(
            StreamVariable,
            tx,
            tx.output.create_proxy(
                "call_function",
                current_stream_method,
                (None,),
                {},
            ),
        )
        return StreamContextVariable(
            target_values=[target_value],
            initial_values=[current_stream],
            device=target_value.device,
            **kwargs,
        )

    def __init__(self, target_values, device, initial_values=None, **kwargs):
        super().__init__(
            target_values=target_values, initial_values=initial_values, **kwargs
        )
        self.device = device
        self.set_stream = get_interface_for_device(self.device).set_stream
        self.set_stream_id = get_interface_for_device(self.device)._set_stream_by_id

    def enter(self, tx):
        # stream generated inside the traced function
        if self.target_values[0].as_proxy() is not None:
            tx.output.create_proxy(
                "call_function",
                self.set_stream,
                (self.target_values[0].as_proxy(),),
                {},
            )
        # stream passed from outside the traced function
        else:
            stream = self.target_values[0].value
            tx.output.create_proxy(
                "call_function",
                self.set_stream_id,
                (stream.stream_id, stream.device_index, stream.device_type),
                {},
            )
        self.set_stream(self.target_values[0].value)
        self.set_cleanup_hook(tx, lambda: self.set_stream(self.initial_values[0].value))

    def exit(self, tx, *args):
        tx.output.create_proxy(
            "call_function",
            self.set_stream,
            (self.initial_values[0].as_proxy(),),
            {},
        )
        self.state.cleanup_assert()

    def module_name(self):
        return "torch." + str(self.device)

    def fn_name(self):
        return "stream"


class StreamVariable(VariableTracker):
    def __init__(self, proxy, value, device, **kwargs):
        if proxy is not None and "example_value" in proxy.node.meta:
            assert proxy.node.meta["example_value"] == value
        assert (
            value.device.type == device
        ), "stream value is not equal to the passed device"
        super().__init__(**kwargs)
        self.proxy = proxy
        self.value = value
        self.device = device

    def call_method(
        self,
        tx,
        name,
        args: "List[VariableTracker]",
        kwargs: "Dict[str, VariableTracker]",
    ) -> "VariableTracker":
        assert hasattr(self.value, name), f"no stream method found named {name}"
        assert name in [
            "wait_stream",
            "synchronize",
            "query",
            "record_event",
            "wait_event",
        ], f" unsupported stream method {name}"

        from ..utils import proxy_args_kwargs
        from .builder import wrap_fx_proxy_cls

        if name in ("wait_stream", "synchronize", "wait_event"):
            tx.output.create_proxy(
                "call_method", name, *proxy_args_kwargs([self] + args, kwargs)
            )
            return variables.ConstantVariable(None)
        elif name == "query":
            options = VariableTracker.propagate(self, args, kwargs.values())
            return wrap_fx_proxy_cls(
                target_cls=variables.ConstantVariable,
                tx=tx,
                proxy=tx.output.create_proxy(
                    "call_method", name, *proxy_args_kwargs([self] + args, kwargs)
                ),
                **options,
            )
        elif name == "record_event":
            options = VariableTracker.propagate(self, args, kwargs.values())
            return wrap_fx_proxy_cls(
                target_cls=EventVariable,
                tx=tx,
                proxy=tx.output.create_proxy(
                    "call_method", name, *proxy_args_kwargs([self] + args, kwargs)
                ),
                **options,
            )
        else:
            unimplemented(self.device + " stream method " + name + " unsupported")

    def as_proxy(self):
        return self.proxy


class EventVariable(VariableTracker):
    def __init__(self, proxy, value, **kwargs):
        if proxy is not None and "example_value" in proxy.node.meta:
            assert proxy.node.meta["example_value"] == value
        super().__init__(**kwargs)
        self.proxy = proxy
        self.value = value

    def call_method(
        self,
        tx,
        name,
        args: "List[VariableTracker]",
        kwargs: "Dict[str, VariableTracker]",
    ) -> "VariableTracker":
        from ..utils import proxy_args_kwargs
        from .builder import wrap_fx_proxy_cls

        if name in ("wait", "record", "synchronize"):
            tx.output.create_proxy(
                "call_method", name, *proxy_args_kwargs([self] + args, kwargs)
            )
            return variables.ConstantVariable(None)
        elif name == "query":
            options = VariableTracker.propagate(self, args, kwargs.values())
            return wrap_fx_proxy_cls(
                target_cls=variables.ConstantVariable,
                tx=tx,
                proxy=tx.output.create_proxy(
                    "call_method", name, *proxy_args_kwargs([self] + args, kwargs)
                ),
                **options,
            )
        else:
            unimplemented(f"event method {name} unsupported")

    def as_proxy(self):
        return self.proxy


class WithExitFunctionVariable(VariableTracker):
    def __init__(self, ctx: ContextWrappingVariable, target, **kwargs):
        super().__init__(**kwargs)
        assert isinstance(ctx, ContextWrappingVariable)
        self.ctx = ctx
        self.target = target

    def call_function(
        self, tx, args: "List[VariableTracker]", kwargs: "Dict[str, VariableTracker]"
    ) -> "VariableTracker":
        assert not kwargs
        return self.ctx.exit(tx, *args)

    def reconstruct(self, codegen):
        # Note here we reconstruct the context manager rather than the
        # exit function.  The handler generated by BlockStackEntry
        # will re-enter the context in the resume function.
        output = AttrSource(
            codegen.tx.import_source(self.ctx.module_name()), self.ctx.fn_name()
        ).reconstruct(codegen)

        if codegen.tx.output.partial_convert:
            loads = [codegen.create_load_const(val) for val in self.ctx.target_values]
            output.extend(loads)
            output.extend(
                [
                    *create_call_function(len(loads), True),
                    create_instruction("SETUP_WITH", target=self.target),
                    create_instruction("POP_TOP"),
                ]
            )
        return output<|MERGE_RESOLUTION|>--- conflicted
+++ resolved
@@ -1,10 +1,6 @@
 import dataclasses
 import inspect
-<<<<<<< HEAD
-from typing import Any, Dict, List
-=======
 from typing import Callable, Dict, List, Optional
->>>>>>> 37e820e0
 
 import torch._C
 from torch._guards import Guard
@@ -26,15 +22,6 @@
 
 
 @dataclasses.dataclass
-<<<<<<< HEAD
-class CleanupOnce:
-    fn: Any
-
-    def __call__(self, *args, **kwargs):
-        if self.fn is not None:
-            self.fn(*args, **kwargs)
-        self.fn = None
-=======
 class ContextMangerState:
     """
     Mutating `self` in VariableTracker is not allowed because we copy
@@ -53,7 +40,6 @@
     def cleanup_assert(self):
         assert self.cleanup_fn, "multiple exits?"
         self.cleanup()
->>>>>>> 37e820e0
 
 
 class ContextWrappingVariable(VariableTracker):
@@ -232,11 +218,6 @@
         self,
         target_values,
         initial_values=torch.is_inference_mode_enabled(),
-<<<<<<< HEAD
-        *,
-        mode=None,
-=======
->>>>>>> 37e820e0
         **kwargs,
     ):
         super().__init__(
@@ -436,11 +417,7 @@
         var = AutocastModeVariable(target_values, initial_values=None, **kwargs)
         return var
 
-<<<<<<< HEAD
-    def __init__(self, target_values, initial_values=None, *, mode=None, **kwargs):
-=======
     def __init__(self, target_values, initial_values=None, **kwargs):
->>>>>>> 37e820e0
         super().__init__(
             target_values=target_values, initial_values=initial_values, **kwargs
         )
