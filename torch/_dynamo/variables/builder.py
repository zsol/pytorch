--- conflicted
+++ resolved
@@ -523,20 +523,11 @@
             return NumpyVariable(value, source=self.source)
         # NB: These can't be put in type_dispatch, they have to run later
         elif CollectiveFunctionRewriteVariable.can_rewrite(value):
-<<<<<<< HEAD
-            new_fn, new_source = CollectiveFunctionRewriteVariable.rewrite(value)
-            old_source = self.source
-            self.source = new_source
             self.install_guards(GuardBuilder.FUNCTION_MATCH)
-            return CollectiveFunctionRewriteVariable(
-                new_fn, orig_fn=value, orig_source=old_source, source=new_source
-=======
             return CollectiveFunctionRewriteVariable.create(
                 self.tx,
                 value,
                 source=self.source,
-                guards=make_guards(GuardBuilder.FUNCTION_MATCH),
->>>>>>> 2d5886f1
             )
         elif istype(value, torch.autograd.function.FunctionMeta):
             self.install_guards(GuardBuilder.FUNCTION_MATCH)
