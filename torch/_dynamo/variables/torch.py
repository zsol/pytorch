--- conflicted
+++ resolved
@@ -129,55 +129,6 @@
     torch._C.TensorBase.__rxor__: remap_as_fn___rxor__,
     torch._C.TensorBase.__rand__: remap_as_fn___rand__,
 }
-
-
-<<<<<<< HEAD
-err_epilogue = (
-    "With the current config, we will graph break "
-    "(and fall back to eager-mode PyTorch) on all ops "
-    "that have do not have the 'pt2_compliant_tag'. "
-    "Please see the following doc for how to mark this op as PT2 compliant "
-    "https://docs.google.com/document/d/1W--T6wz8IY8fOI0Vm8BF44PdBgs283QvpelJZWieQWQ"
-)
-
-
-def check_allowed_op(value):
-    if not config.only_allow_pt2_compliant_ops:
-        return
-    if isinstance(value, torch._ops.OpOverload):
-        if torch.Tag.pt2_compliant_tag in value.tags:
-            return
-        unimplemented(
-            f"Encountered the torch.ops.OpOverload {value} "
-            f"that is not PT2 compliant. " + err_epilogue
-        )
-    if isinstance(value, torch._ops.OpOverloadPacket):
-        for overload in value.overloads():
-            op = getattr(value, overload)
-            if torch.Tag.pt2_compliant_tag in op.tags:
-                continue
-            unimplemented(
-                f"Encountered the torch.ops.OpOverloadPacket {value} "
-                f"which has an overload ({overload}) that is not PT2 compliant. "
-                + err_epilogue
-            )
-=======
-try:
-    # Wed need to monkeypatch transformers here, sadly.
-    # TODO(voz): Upstream to transformers lib
-    import transformers
-
-    def _dynamo_overriden_transformers_eq(self, other):
-        if not hasattr(other, "__dict__"):
-            return False
-        return self.__dict__ == other.__dict__
-
-    transformers.configuration_utils.PretrainedConfig.__eq__ = (
-        _dynamo_overriden_transformers_eq
-    )
-except ImportError:
-    pass
->>>>>>> 942dc981
 
 
 def torch_reconstruct(codegen, value):
