--- conflicted
+++ resolved
@@ -476,37 +476,8 @@
             )
         elif self.value is torch._C._is_torch_function_enabled:
             assert not (args or kwargs)
-<<<<<<< HEAD
             install_guard(TorchFunctionDisableVariable._guards_singleton)
             return ConstantVariable.create(tx.output.torch_function_enabled, **options)
-        elif self.value is torch._C.DisableTorchFunctionSubclass:
-            assert not (args or kwargs)
-            return TorchFunctionDisableVariable.create(tx, **options)
-        elif any(
-            self.value is method
-            for method in [
-                interface_elem.stream for interface_elem in device_interfaces.values()
-            ]
-        ):
-            assert len(args) == 1
-            return StreamContextVariable.create(tx, args[0], **options)
-        elif inspect.isclass(self.value) and issubclass(self.value, _StreamBase):
-            return wrap_fx_proxy_cls(
-                StreamVariable,
-                tx,
-                tx.output.create_proxy(
-                    "call_function",
-                    self.value,
-                    (),
-                    {},
-                ),
-                **options,
-            )
-=======
-            return ConstantVariable.create(
-                tx.output.torch_function_enabled, **options
-            ).add_guards(TorchFunctionDisableVariable._guards_singleton)
->>>>>>> a1a765c1
         elif self.value in (
             torch.overrides.has_torch_function_variadic,
             torch.overrides.has_torch_function_unary,
