from .base import VariableTracker
from .builtin import BuiltinVariable
from .constant import ConstantVariable, EnumVariable
from .ctx_manager import (
    ContextWrappingVariable,
    DeterministicAlgorithmsVariable,
    DisabledSavedTensorsHooksVariable,
    GradModeVariable,
    InferenceModeVariable,
    StreamContextVariable,
    StreamVariable,
    WithExitFunctionVariable,
)
from .dicts import (
    ConstDictVariable,
    CustomizedDictVariable,
    DataClassVariable,
    DefaultDictVariable,
    SetVariable,
)
from .functions import (
    NestedUserFunctionVariable,
    UserFunctionVariable,
    UserMethodVariable,
)
from .higher_order_ops import TorchHigherOrderOperatorVariable
<<<<<<< HEAD
from .lazy import LazyVariableTracker
=======
from .iter import (
    CountIteratorVariable,
    CycleIteratorVariable,
    IteratorVariable,
    RepeatIteratorVariable,
)
>>>>>>> 7f77ec37
from .lists import (
    BaseListVariable,
    ListIteratorVariable,
    ListVariable,
    NamedTupleVariable,
    RangeVariable,
    SliceVariable,
    TupleVariable,
)
from .misc import (
    AutogradFunctionContextVariable,
    AutogradFunctionVariable,
    ClosureVariable,
    DeletedVariable,
    GetAttrVariable,
    InspectSignatureVariable,
    LambdaVariable,
    NewCellVariable,
    NewGlobalVariable,
    NumpyVariable,
    PythonModuleVariable,
    SkipFilesVariable,
    SuperVariable,
    UnknownVariable,
)
from .nn_module import NNModuleVariable, UnspecializedNNModuleVariable
from .tensor import (
    FakeItemVariable,
    NumpyNdarrayVariable,
    SymNodeVariable,
    TensorVariable,
    UnspecializedPythonVariable,
)
from .torch import TorchCtxManagerClassVariable, TorchVariable
from .user_defined import UserDefinedClassVariable, UserDefinedObjectVariable

__all__ = [
    "AutogradFunctionContextVariable",
    "AutogradFunctionVariable",
    "BaseListVariable",
    "BuiltinVariable",
    "ClosureVariable",
    "ConstantVariable",
    "ConstDictVariable",
    "ContextWrappingVariable",
    "CustomizedDictVariable",
    "DataClassVariable",
    "DefaultDictVariable",
    "DeletedVariable",
    "DeterministicAlgorithmsVariable",
    "EnumVariable",
    "FakeItemVariable",
    "GetAttrVariable",
    "GradModeVariable",
    "InspectSignatureVariable",
    "IteratorVariable",
    "RepeatIteratorVariable",
    "CountIteratorVariable",
    "CycleIteratorVariable",
    "LambdaVariable",
    "LazyVariableTracker",
    "ListIteratorVariable",
    "ListVariable",
    "NamedTupleVariable",
    "NestedUserFunctionVariable",
    "NewCellVariable",
    "NewGlobalVariable",
    "NNModuleVariable",
    "NumpyNdarrayVariable",
    "NumpyVariable",
    "PythonModuleVariable",
    "RangeVariable",
    "SliceVariable",
    "SkipFilesVariable",
    "SuperVariable",
    "TensorVariable",
    "TorchCtxManagerClassVariable",
    "TorchVariable",
    "TupleVariable",
    "UnknownVariable",
    "UnspecializedNNModuleVariable",
    "UnspecializedPythonVariable",
    "UserDefinedClassVariable",
    "UserDefinedObjectVariable",
    "UserFunctionVariable",
    "UserMethodVariable",
    "VariableTracker",
    "WithExitFunctionVariable",
]<|MERGE_RESOLUTION|>--- conflicted
+++ resolved
@@ -24,16 +24,13 @@
     UserMethodVariable,
 )
 from .higher_order_ops import TorchHigherOrderOperatorVariable
-<<<<<<< HEAD
-from .lazy import LazyVariableTracker
-=======
 from .iter import (
     CountIteratorVariable,
     CycleIteratorVariable,
     IteratorVariable,
     RepeatIteratorVariable,
 )
->>>>>>> 7f77ec37
+from .lazy import LazyVariableTracker
 from .lists import (
     BaseListVariable,
     ListIteratorVariable,
