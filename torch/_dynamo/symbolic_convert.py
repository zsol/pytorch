--- conflicted
+++ resolved
@@ -458,14 +458,10 @@
     def decorator(inner_fn):
         @functools.wraps(inner_fn)
         def wrapper(self: "InstructionTranslatorBase", inst: Instruction):
-<<<<<<< HEAD
             speculation = self.speculate()
             if speculation.failed:
                 assert speculation.reason is not None
                 return handle_graph_break(self, inst, speculation.reason)
-=======
-            state = self.copy_graphstate()
->>>>>>> 64f32609
             try:
                 TracingContext.set_current_loc(
                     self.f_code.co_filename, self.lineno, self.f_code.co_name
@@ -686,13 +682,7 @@
         """
         A call to some user defined function by inlining it.
         """
-<<<<<<< HEAD
         return InliningInstructionTranslator.inline_call(self, fn, args, kwargs)
-=======
-        result = InliningInstructionTranslator.inline_call(self, fn, args, kwargs)
-        self.output.guards.update(fn.guards)
-        return result
->>>>>>> 64f32609
 
     def get_line_of_code_header(self, lineno=None):
         if lineno is None:
@@ -733,13 +723,9 @@
             and self.should_compile_partial_graph()
             and self.is_non_empty_graph()
         ):
-<<<<<<< HEAD
             self.current_speculation = self.speculate()
             if self.current_speculation.failed:
                 return self.step_graph_break(inst)
-=======
-            self.checkpoint = inst, self.copy_graphstate()
->>>>>>> 64f32609
 
         log.debug("TRACE %s %s %s", inst.opname, inst.argval, self.stack)
 
@@ -793,11 +779,7 @@
 
             return inst.opname != "RETURN_VALUE"
         except Unsupported:
-<<<<<<< HEAD
             if self.current_speculation is None:
-=======
-            if self.checkpoint is None:
->>>>>>> 64f32609
                 log.debug("empty checkpoint")
                 raise
             log.debug("step triggered compile", exc_info=True)
@@ -1844,11 +1826,6 @@
 
         if isinstance(ctx, GenericContextWrappingVariable):
             self.generic_context_manager_depth += 1
-<<<<<<< HEAD
-=======
-
-        self.output.guards.update(ctx.guards)
->>>>>>> 64f32609
 
         exit = WithExitFunctionVariable(
             ctx,
