--- conflicted
+++ resolved
@@ -661,22 +661,7 @@
         """
         A call to some user defined function by inlining it.
         """
-<<<<<<< HEAD
-        fn, args, kwargs = VariableTracker.apply(
-            lambda x: x.realize(), (fn, args, kwargs)
-        )
-        state = self.copy_graphstate()
-        try:
-            result = InliningInstructionTranslator.inline_call(self, fn, args, kwargs)
-            return result
-        except Exception:
-            self.restore_graphstate(state)
-            raise
-=======
-        result = InliningInstructionTranslator.inline_call(self, fn, args, kwargs)
-        self.output.guards.update(fn.guards)
-        return result
->>>>>>> 507d0101
+        return InliningInstructionTranslator.inline_call(self, fn, args, kwargs)
 
     def get_line_of_code_header(self, lineno=None):
         if lineno is None:
