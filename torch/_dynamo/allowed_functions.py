import builtins
import collections
import copy
import functools
import inspect
import itertools
import math
import operator
import sys
import types
import warnings

from collections import defaultdict
from typing import Any, Callable, cast, Dict, List, Optional, Set, Union

np: Optional[types.ModuleType] = None
try:
    import numpy as np
except ModuleNotFoundError:
    pass


import torch
import torch._functorch.deprecated as deprecated_func
from torch.fx._symbolic_trace import is_fx_tracing

from . import config
from .external_utils import is_compiling
from .utils import is_safe_constant, NP_SUPPORTED_MODULES

"""
A note on allowed functions:

Dynamo consults this file to determine if a particular function/module
is allowed to appear as a node in its fx output.

If a function is disallowed, it may either be traced-through, or skipped.

Trace-through means dynamo will continue to trace the interior code for
the function/module rather than stopping at its boundary and recording it
as a node in the fx graph. Whether tracing through or allowing, the functionality
of the function/module is part of the dynamo graph.  Caveat: if tracing through,
any interior operation could trigger its own graph-break.

Skips are determined by (torch/_dynamo/skipfiles.py) - see "a note on
skipfiles" there.
"""


class FunctionIdSet:
    """
    Track a set of `id()`s of objects which are either allowed or not
    allowed to go into the generated FX graph.  Use to test for torch.*,
    numpy.*, builtins.*, etc.

    Support user modification to permit customization of what can be
    added to the graph and what will cause a graph break.
    """

    function_ids: Optional[Set[int]] = None
    function_names: Optional[Dict[int, str]] = None

    def __init__(self, lazy_initializer: Callable[[], Union[Dict[int, str], Set[int]]]):
        self.lazy_initializer = lazy_initializer

    def __call__(self):
        if self.function_ids is None:
            value = self.lazy_initializer()
            if isinstance(value, dict):
                self.function_ids = set(value.keys())
                self.function_names = value
            else:
                assert isinstance(value, set)
                self.function_ids = value
        return self.function_ids

    def get_name(self, idx: int, default: str):
        self()  # lazy init
        assert self.function_names is not None
        return self.function_names.get(idx, default)

    def add(self, idx: int):
        function_ids = self()  # lazy init
        function_ids.add(idx)

    def remove(self, idx: int):
        function_ids = self()
        if idx in function_ids:
            function_ids.remove(idx)

    def __contains__(self, idx: int):
        return idx in self()


@FunctionIdSet
def _disallowed_function_ids() -> Set[int]:
    remove: List[Any] = [
        True,
        False,
        None,
        collections.OrderedDict,
        copy.copy,
        copy.deepcopy,
        inspect.signature,
        math.__package__,
        torch.__builtins__,
        torch.autocast_decrement_nesting,
        torch.autocast_increment_nesting,
        torch.autograd.grad,
        torch.clear_autocast_cache,
        torch.cuda.current_device,
        torch.cuda.set_device,
        torch.distributions.constraints.is_dependent,
        torch.distributions.normal.Normal,
        torch.inference_mode,
        torch.jit.isinstance,
        torch.set_anomaly_enabled,
        torch.set_autocast_cache_enabled,
        torch.set_autocast_cpu_dtype,
        torch.set_autocast_cpu_enabled,
        torch.set_autocast_enabled,
        torch.set_autocast_gpu_dtype,
        warnings.warn,
        torch._C._dynamo.eval_frame.unsupported,
        torch.Tensor.__init__,
        torch.resize_as_,
        torch._tensor._convert,
    ]

    # extract all dtypes from torch
    dtypes = [
        obj for obj in torch.__dict__.values() if isinstance(obj, type(torch.float32))
    ]
    remove += dtypes
    storage = [
        obj
        for obj in torch.__dict__.values()
        if isinstance(obj, type(torch.FloatStorage))
    ]
    remove += storage

    # Distributed APIs don't work well with torch.compile.
    if torch.distributed.is_available():
        remove.extend(
            torch.distributed.distributed_c10d.dynamo_unsupported_distributed_c10d_ops
        )

    return {id(x) for x in remove}


<<<<<<< HEAD
=======
# We are in progress of refactoring and moving the following functions to test_trace_rules.py.
# If you made any change to the following functions, please also update there as well.
# If you are not clear of how to update, please contact @yanboliang.
>>>>>>> f908b0e9
@FunctionIdSet
def _allowed_function_ids() -> Dict[int, str]:
    """
    Walk torch.* and get the ids of all the stuff in it
    """
    warnings.filterwarnings("ignore", category=UserWarning, module="torch.distributed")
    torch_object_ids = dict()

    def _is_allowed_module_prefix(obj):
        allowed_modules = ("torch", "math")
        # torch.nn.modules.rnn is disallowed because these modules internally
        # flatten their parameters.  This flattening process will call
        # Tensor.set_ with a Storage, and Storages cannot be traced with
        # AOTAutograd; so we need to graph-break. To ensure this, we inline
        # these functions, rather than keep them opaque-ly in the graph.
        disallowed_modules = [
            "torch.optim.",
            "torch.utils._foreach_utils",  # omit the period so we match all the functions in this module
            "torch.utils._pytree",
            "torch.nn.modules.rnn.",
            "torch._dynamo.",
            "torch._C._dynamo.",
            "torch._inductor.",
            "torch._C.inductor.",
            "torch.fx.",
            "torch.distributed.fsdp.",
            "torch.distributed._tensor.",
            # Inline through the ActivationWrapper in
            # torch.distributed.algorithms._checkpoint.checkpoint_wrapper. This
            # nn module calls torch.utils.checkpoint internally. If Dynamo does
            # not trace this, AOT Autograd will try to trace this and can cause
            # issues observed in
            # https://github.com/pytorch/pytorch/issues/108269
            "torch.distributed.algorithms.",
        ]
        if config.trace_distributed:
            disallowed_modules.append("torch.distributed.")

        allowed_modules_dot = tuple([x + "." for x in allowed_modules])
        module = inspect.getmodule(obj)
        if module is None:
            return False

        mod_name = module.__name__

        if any(mod_name.startswith(m) for m in disallowed_modules):
            return False

        return mod_name in allowed_modules or mod_name.startswith(allowed_modules_dot)

    def _find_torch_objects(module):
        if any(
            module.__name__.startswith(mod_name)
            for mod_name in config.allowed_functions_module_string_ignorelist
        ):
            return
        torch_object_ids[id(module)] = module.__name__
        for name, obj in list(module.__dict__.items()):
            if id(obj) not in torch_object_ids:
                # Dynamo allows all builtins into the graph and does not attempt
                # to introspect into them. We don't want to allow instances of
                # HigherOrderOperator into the graph all the time (Dynamo needs
                # to introspect the body functions of these HigherOrderOperator
                # first, decide they are safe, and then allow them into the graph).
                # So we exclude HigherOrderOperator from being a builtin.
                import torch._ops

                if isinstance(obj, torch._ops.HigherOrderOperator):
                    continue

                # We want to trace through `grad` and `vmap`
                if obj in (
                    torch.func.grad,
                    deprecated_func.grad,
                    torch.func.vmap,
                    deprecated_func.vmap,
                    torch.nn.functional.triplet_margin_with_distance_loss,
                    torch.cond,
                ):
                    continue

                if isinstance(obj, types.ModuleType):
                    if obj.__name__.startswith("torch.") and _is_allowed_module_prefix(
                        obj
                    ):
                        torch_object_ids[id(obj)] = f"{module.__name__}.{name}"
                        _find_torch_objects(obj)
                elif _is_allowed_module_prefix(obj):
                    torch_object_ids[id(obj)] = f"{module.__name__}.{name}"
                elif inspect.getmodule(obj) is None and not is_safe_constant(obj):
                    torch_object_ids[id(obj)] = f"{module.__name__}.{name}"

    _find_torch_objects(torch)
    _find_torch_objects(math)

    if config.trace_distributed:
        from torch.distributed import _functional_collectives_impl as fci

        for f in [
            fci._all_gather_into_tensor,
            fci._all_reduce,
            fci._reduce_scatter_tensor,
            fci._all_reduce_coalesced,
            fci._all_gather_into_tensor_coalesced,
            fci._reduce_scatter_tensor_coalesced,
        ]:
            torch_object_ids[id(f)] = repr(f)

    # torch.Tensor.{fn}
    for name in dir(torch.Tensor):
        method = getattr(torch.Tensor, name)
        if isinstance(
            method, (types.MethodDescriptorType, types.WrapperDescriptorType)
        ):
            torch_object_ids[id(method)] = f"torch.Tensor.{name}"

    for idx in _disallowed_function_ids():
        if idx in torch_object_ids:
            del torch_object_ids[idx]

    for extra in (is_fx_tracing, is_compiling):
        torch_object_ids[id(extra)] = f"{extra.__module__}.{extra.__name__}"

    return torch_object_ids


@FunctionIdSet
def _allowed_user_defined_function_ids() -> Dict[int, str]:
    rv: Dict[int, str] = {}
    return rv


@FunctionIdSet
def _builtin_function_ids() -> Dict[int, str]:
    rv = {
        id(v): f"builtins.{k}"
        for k, v in builtins.__dict__.items()
        if not k.startswith("_") and callable(v)
    }
    rv.update(
        {
            id(v): f"operator.{k}"
            for k, v in operator.__dict__.items()
            if not k.startswith("_") and callable(v)
        }
    )
    rv.update(
        {id(v): f"functools.{v.__name__}" for v in (itertools.chain, itertools.islice)}
    )
    rv.update({id(cast): "typing.cast"})
    rv[id(functools.reduce)] = "functools.reduce"
    return rv


@FunctionIdSet
def _numpy_function_ids() -> Dict[int, str]:
    rv = dict()
    for mod in NP_SUPPORTED_MODULES:
        rv.update(
            {
                id(v): f"{mod.__name__}.{k}"
                for k, v in mod.__dict__.items()
                if callable(v)
                and (getattr(v, "__module__", None) or mod.__name__) == mod.__name__
            }
        )
    return rv


@FunctionIdSet
def _builtin_constant_ids() -> Dict[int, str]:
    """
    Collects constant builtins by eliminating callable items.
    """
    rv = {
        id(v): f"builtins.{k}"
        for k, v in builtins.__dict__.items()
        if not k.startswith("_") and not callable(v)
    }
    return rv


_lazy_module_init: Dict[str, List[Callable[[], None]]] = defaultdict(list)


def add_module_init_func(name: str, init_func: Callable[[], None]) -> None:
    """Register a module without eagerly importing it"""
    # If the module is already imported, eagerly run init
    assert "." not in name, f"Expected a root module name, but got {name}"
    if name in sys.modules:
        init_func()

    # Module is not yet imported, delay processing until needed
    assert name not in _lazy_module_init
    _lazy_module_init[name].append(init_func)


def _maybe_init_lazy_module(obj: object) -> None:
    module = getattr(obj, "__module__", None)
    if module is None:
        return

    base_module = module.split(".")[0]
    init_funcs = _lazy_module_init.pop(base_module, None)
    if init_funcs is not None:
        for fn in init_funcs:
            fn()


def is_allowed(obj) -> bool:
    """Is this safe to trace like torch.add ?"""
    _maybe_init_lazy_module(obj)

    if id(obj) in _disallowed_function_ids:
        return False

    if id(obj) in _allowed_function_ids:
        return True

    # torch.ops is populated lazily so we don't necessarily have them in
    # _allowed_function_ids.  Figure it out by testing the type instead
    # in those cases
    return isinstance(
        obj,
        (torch._ops.OpOverloadPacket, torch._ops.OpOverload, torch._ops._OpNamespace),
    )


def is_user_defined_allowed(obj) -> bool:
    _maybe_init_lazy_module(obj)
    return id(obj) in _allowed_user_defined_function_ids


def is_forbidden(obj) -> bool:
    _maybe_init_lazy_module(obj)
    return getattr(obj, "_dynamo_forbidden", False)


def torch_get_name(obj, default) -> str:
    """Convert a torch.* function to a string"""
    return _allowed_function_ids.get_name(id(obj), default)


def is_builtin_callable(obj) -> bool:
    return id(obj) in _builtin_function_ids


def is_builtin_constant(obj) -> bool:
    return id(obj) in _builtin_constant_ids


def is_numpy(obj) -> bool:
    if np is None:
        return False
    return isinstance(obj, (np.ndarray, np.generic)) or id(obj) in _numpy_function_ids<|MERGE_RESOLUTION|>--- conflicted
+++ resolved
@@ -148,12 +148,9 @@
     return {id(x) for x in remove}
 
 
-<<<<<<< HEAD
-=======
 # We are in progress of refactoring and moving the following functions to test_trace_rules.py.
 # If you made any change to the following functions, please also update there as well.
 # If you are not clear of how to update, please contact @yanboliang.
->>>>>>> f908b0e9
 @FunctionIdSet
 def _allowed_function_ids() -> Dict[int, str]:
     """
