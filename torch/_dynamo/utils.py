--- conflicted
+++ resolved
@@ -946,18 +946,13 @@
     return fake_tensor
 
 
-<<<<<<< HEAD
-def iter_contains(items, search, tx, options, check_tensor_identity=False):
+def iter_contains(items, search, tx, check_tensor_identity=False):
     from .variables import (
         BuiltinVariable,
         ConstantVariable,
         TensorVariable,
         VariableTracker,
     )
-=======
-def iter_contains(items, search, tx, check_tensor_identity=False):
-    from .variables import BuiltinVariable, ConstantVariable, TensorVariable
->>>>>>> 056f2cba
 
     if search.is_python_constant():
         found_const = any(
@@ -965,11 +960,7 @@
             and x.as_python_constant() == search.as_python_constant()
             for x in items
         )
-<<<<<<< HEAD
-        return ConstantVariable.create(found_const, **options)
-=======
-        return ConstantVariable.create(found)
->>>>>>> 056f2cba
+        return ConstantVariable.create(found_const)
 
     must_check_tensor_id = False
     if check_tensor_identity and isinstance(search, TensorVariable):
