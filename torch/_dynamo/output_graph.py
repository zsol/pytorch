--- conflicted
+++ resolved
@@ -580,12 +580,9 @@
         *names,
         **options,
     ):
-<<<<<<< HEAD
-=======
         # Dynamic modules should be routed via UnspecializedNNModuleVariable - however,
         # FSDP modules have their own path where they inherit from UnspecializedNNModuleVariable
         # but route here fore registration of children.
->>>>>>> 4f836d63
         if is_dynamic_nn_module(target) and not getattr(
             target, "_is_fsdp_managed_module", False
         ):
