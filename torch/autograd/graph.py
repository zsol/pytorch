import torch
import contextlib
from typing import Callable, Any
import contextlib
from torch.utils._python_dispatch import TorchDispatchMode
from typing import Dict, Tuple, Optional, Set
import weakref

__all__ = ["saved_tensors_hooks", "save_on_cpu", "allow_mutation_on_saved_tensors"]


class saved_tensors_hooks():
    """Context-manager that sets a pair of pack / unpack hooks for saved tensors.

    Use this context-manager to define how intermediary results of an operation
    should be packed before saving, and unpacked on retrieval.

    In that context, the ``pack_hook`` function will be called everytime an
    operation saves a tensor for backward (this includes intermediary results
    saved using
    :func:`~torch.autograd.function._ContextMethodMixin.save_for_backward` but
    also those recorded by a PyTorch-defined operation). The output of
    ``pack_hook`` is then stored in the computation graph instead of the
    original tensor.

    The ``unpack_hook`` is called when the saved tensor needs to be accessed,
    namely when executing :func:`torch.Tensor.backward()` or
    :func:`torch.autograd.grad()`. It takes as argument the *packed* object
    returned by ``pack_hook`` and should return a tensor which has the same
    content as the original tensor (passed as input to the corresponding
    ``pack_hook``).

    The hooks should have the following signatures:

        pack_hook(tensor: Tensor) -> Any

        unpack_hook(Any) -> Tensor

    where the return value of ``pack_hook`` is a valid input to ``unpack_hook``.

    In general, you want ``unpack_hook(pack_hook(t))`` to be equal to ``t`` in terms
    of value, size, dtype and device.

    Example::

        >>> def pack_hook(x):
        ...     print("Packing", x)
        ...     return x
        >>>
        >>> def unpack_hook(x):
        ...     print("Unpacking", x)
        ...     return x
        >>>
        >>> a = torch.ones(5, requires_grad=True)
        >>> b = torch.ones(5, requires_grad=True) * 2
        >>> with torch.autograd.graph.saved_tensors_hooks(pack_hook, unpack_hook):
        ...     y = a * b
        Packing tensor([1., 1., 1., 1., 1.], requires_grad=True)
        Packing tensor([2., 2., 2., 2., 2.], grad_fn=<MulBackward0>)
        >>> y.sum().backward()
        Unpacking tensor([1., 1., 1., 1., 1.], requires_grad=True)
        Unpacking tensor([2., 2., 2., 2., 2.], grad_fn=<MulBackward0>)

    .. warning ::
        Performing an inplace operation on the input to either hooks may lead
        to undefined behavior.

    .. warning ::
        Only one pair of hooks is allowed at a time. When recursively nesting this
        context-manager, only the inner-most pair of hooks will be applied.
    """
    def __init__(self, pack_hook: Callable[[torch.Tensor], Any], unpack_hook: Callable[[Any], torch.Tensor]):
        self.pack_hook = pack_hook
        self.unpack_hook = unpack_hook

    def __enter__(self):
        torch._C._autograd._push_saved_tensors_default_hooks(self.pack_hook, self.unpack_hook)

    def __exit__(self, *args: Any):
        torch._C._autograd._pop_saved_tensors_default_hooks()


class save_on_cpu(saved_tensors_hooks):
    """Context-manager under which tensors saved by the forward pass will be
    stored on cpu, then retrieved for backward.

    When performing operations within this context manager, intermediary
    results saved in the graph during the forward pass will be moved to CPU,
    then copied back to the original device when needed for the backward pass.
    If the graph was already on CPU, no tensor copy is performed.

    Use this context-manager to trade compute for GPU memory usage (e.g.
    when your model doesn't fit in GPU memory during training).

    Args:
        pin_memory (bool): If ``True`` tensors will be saved to CPU pinned memory
                           during packing and copied to GPU asynchronously during unpacking.
                           Defaults to ``False``.
                           Also see :ref:`cuda-memory-pinning`.


    Example::

        >>> # xdoctest: +REQUIRES(env:TORCH_DOCTEST_CUDA)
        >>> a = torch.randn(5, requires_grad=True, device="cuda")
        >>> b = torch.randn(5, requires_grad=True, device="cuda")
        >>> c = torch.randn(5, requires_grad=True, device="cuda")
        >>>
        >>> def f(a, b, c):
        ...     prod_1 = a * b           # a and b are saved on GPU
        ...     with torch.autograd.graph.save_on_cpu():
        ...         prod_2 = prod_1 * c  # prod_1 and c are saved on CPU
        ...     y = prod_2 * a           # prod_2 and a are saved on GPU
        ...     return y
        >>>
        >>> y = f(a, b, c)
        >>> del a, b, c  # for illustration only
        >>> # the content of a, b, and prod_2 are still alive on GPU
        >>> # the content of prod_1 and c only live on CPU
        >>> y.sum().backward()  # all CPU tensors are moved back to GPU, for backward
        >>> # all intermediary tensors are released (deleted) after the call to backward

    """
    def __init__(self, pin_memory=False):
        def pack_to_cpu(tensor):
            if not pin_memory:
                return (tensor.device, tensor.cpu())

            packed = torch.empty(
                tensor.size(),
                dtype=tensor.dtype,
                layout=tensor.layout,
                pin_memory=(torch.cuda.is_available() and not tensor.is_sparse))
            packed.copy_(tensor)
            return (tensor.device, packed)

        def unpack_from_cpu(packed):
            device, tensor = packed
            return tensor.to(device, non_blocking=pin_memory)

        super().__init__(pack_to_cpu, unpack_from_cpu)

<<<<<<< HEAD
# NOTE [Allow mutation on tensors saved for backward]
#
# 1. Tensor gets saved for backward
#    - remember the python object id and the version of the tensor
#    - remember aliasing information (data_ptr of base + version)
#    - save the original so we control its lifetime
# 2. Any time a tensor gets in-placed
#    - for each tensor aliased to it:
#      - check using its object id and version to see if it has been saved
#      - if it has been saved, clone it
#      - delete the reference to the original
# 3. during backward
#    - if the clone exists, the tensor must've been modified in-place

_cloned: weakref.WeakKeyDictionary = weakref.WeakKeyDictionary()
_original: weakref.WeakKeyDictionary = weakref.WeakKeyDictionary()
_tid_to_weakhandle: Dict[Tuple[int, int], weakref.ReferenceType] = dict()
_sid_to_tid: Dict[Tuple[int, int], Set[Tuple[int, int]]] = dict()
_ctx_id = 0
_inside_ctx = False

def _get_tid(t) -> Tuple[int, int]:
    return (id(t), t.data_ptr(), t._version)

def _get_sid(t) -> Tuple[int, int]:
    return (t.data_ptr(), t._version)

class _Handle():
    pass

class _swap_with_cloned(saved_tensors_hooks):
    def __init__(self):
        def pack_hook(t):
            tid = _get_tid(t)
            sid = _get_sid(t)
            # Tensors saved for backward have an entry in _tid_to_weakhandle
            handle: Optional[_Handle] = None

            # Save aliasing information
            if sid not in _sid_to_tid:
                _sid_to_tid[sid] = set()
            _sid_to_tid[sid].add(tid)

            # NB: The same tensor (of the same version) can be saved multiple times
            if tid not in _tid_to_weakhandle or _tid_to_weakhandle[tid]() is None:
                handle = _Handle()
                _tid_to_weakhandle[tid] = weakref.ref(handle)
                _original[handle] = t
            else:
                # Store an additional handle
                handle = _tid_to_weakhandle[tid]()
            return _ctx_id, handle

        def unpack_hook(tup):
            ctx_id, handle = tup
            assert ctx_id == _ctx_id, (
                "Trying to backward outside of the 'allow_mutation_on_saved_tensors' context"
                "in which the graph was originally recorded.")
            if handle in _cloned:
                res = _cloned[handle]
            else:
                res = _original[handle]
            return res

        super().__init__(pack_hook, unpack_hook)

class _CloneArgBeforeMutateMode(TorchDispatchMode):
    def __torch_dispatch__(self, func, types, args=(), kwargs=None):
        if kwargs is None:
            kwargs = {}

        # Bug? Maybe something to do with wrapped number + dispatcher, not sure why yet
        # We don't really need this unless we try to print though, but keeping for now
        if type(args[0]) is int:
            args = [torch.tensor(args[0]), *args[1:]]

        # (only for in-place ops now, we may want to handle out= later)
        if func.__name__.split('.')[0][-1] == "_":
            # The first argument is assumed to be modified in-place
            tid = _get_tid(args[0])
            sid = _get_sid(args[0])
            if sid in _sid_to_tid:
                for tid in _sid_to_tid[sid]:
                    if tid not in _tid_to_weakhandle:
                        # It's never been saved
                        continue
                    handle = _tid_to_weakhandle[tid]()
                    if handle is None or handle in _cloned:
                        # It's been saved, but backward was run OR
                        # The same exactly tensor has been cloned already
                        continue
                    _cloned[handle] = _original[handle].clone()
                    del _original[handle]
            else:
                # this can happen with math views, I'm not sure why yet
                assert not args[0]._is_view()

        rs = func(*args, **kwargs)
        return rs

@contextlib.contextmanager
def allow_mutation_on_saved_tensors():
    """Context manager under which mutating tensors saved for backward is allowed

    Under this context manager, tensors saved for backward are cloned on mutation,
    so the original version can still be used during backward. Normally, mutating a tensor
    saved for backward will result in an error raised when it's used during backward.
    """
    global _inside_ctx, _ctx_id
    with _swap_with_cloned(), _CloneArgBeforeMutateMode():
        try:
            _ctx_id += 1
            if _inside_ctx:
                raise RuntimeError("allow_mutation_on_saved_tensors contexts cannot be nested")
            _inside_ctx = True
            yield
        finally:
            _cloned.clear()
            _ctx_id += 1
            _inside_ctx = False
=======

@contextlib.contextmanager
def disable_saved_tensors_hooks(error_message):
    """Context-manager that disables the saved tensors default hooks feature.

    Useful for if you are creating a feature that does not work with saved
    tensors default hooks.

    Args:
        error_message (str): When saved tensors default hooks are used when they
                             have been are disabled, a RuntimeError with this
                             error message gets raised.

    Example::

        >>> message = "saved tensors default hooks are disabled"
        >>> with torch.autograd.graph.disable_saved_tensors_hooks(message):
        ...     # Raises RuntimeError: saved tensors default hooks are disabled
        ...     with torch.autograd.graph.save_on_cpu():
        ...         pass

    """
    try:
        maybe_prev_message = torch._C._autograd._saved_tensors_hooks_get_disabled_error_message()
        torch._C._autograd._saved_tensors_hooks_disable(error_message)
        yield
    finally:
        # See NOTE: [disabled_error_message invariant]
        if maybe_prev_message is None:
            torch._C._autograd._saved_tensors_hooks_enable()
        else:
            torch._C._autograd._saved_tensors_hooks_disable(maybe_prev_message)
>>>>>>> 940fdbfa
<|MERGE_RESOLUTION|>--- conflicted
+++ resolved
@@ -140,7 +140,40 @@
 
         super().__init__(pack_to_cpu, unpack_from_cpu)
 
-<<<<<<< HEAD
+
+@contextlib.contextmanager
+def disable_saved_tensors_hooks(error_message):
+    """Context-manager that disables the saved tensors default hooks feature.
+
+    Useful for if you are creating a feature that does not work with saved
+    tensors default hooks.
+
+    Args:
+        error_message (str): When saved tensors default hooks are used when they
+                             have been are disabled, a RuntimeError with this
+                             error message gets raised.
+
+    Example::
+
+        >>> message = "saved tensors default hooks are disabled"
+        >>> with torch.autograd.graph.disable_saved_tensors_hooks(message):
+        ...     # Raises RuntimeError: saved tensors default hooks are disabled
+        ...     with torch.autograd.graph.save_on_cpu():
+        ...         pass
+
+    """
+    try:
+        maybe_prev_message = torch._C._autograd._saved_tensors_hooks_get_disabled_error_message()
+        torch._C._autograd._saved_tensors_hooks_disable(error_message)
+        yield
+    finally:
+        # See NOTE: [disabled_error_message invariant]
+        if maybe_prev_message is None:
+            torch._C._autograd._saved_tensors_hooks_enable()
+        else:
+            torch._C._autograd._saved_tensors_hooks_disable(maybe_prev_message)
+
+
 # NOTE [Allow mutation on tensors saved for backward]
 #
 # 1. Tensor gets saved for backward
@@ -260,38 +293,4 @@
         finally:
             _cloned.clear()
             _ctx_id += 1
-            _inside_ctx = False
-=======
-
-@contextlib.contextmanager
-def disable_saved_tensors_hooks(error_message):
-    """Context-manager that disables the saved tensors default hooks feature.
-
-    Useful for if you are creating a feature that does not work with saved
-    tensors default hooks.
-
-    Args:
-        error_message (str): When saved tensors default hooks are used when they
-                             have been are disabled, a RuntimeError with this
-                             error message gets raised.
-
-    Example::
-
-        >>> message = "saved tensors default hooks are disabled"
-        >>> with torch.autograd.graph.disable_saved_tensors_hooks(message):
-        ...     # Raises RuntimeError: saved tensors default hooks are disabled
-        ...     with torch.autograd.graph.save_on_cpu():
-        ...         pass
-
-    """
-    try:
-        maybe_prev_message = torch._C._autograd._saved_tensors_hooks_get_disabled_error_message()
-        torch._C._autograd._saved_tensors_hooks_disable(error_message)
-        yield
-    finally:
-        # See NOTE: [disabled_error_message invariant]
-        if maybe_prev_message is None:
-            torch._C._autograd._saved_tensors_hooks_enable()
-        else:
-            torch._C._autograd._saved_tensors_hooks_disable(maybe_prev_message)
->>>>>>> 940fdbfa
+            _inside_ctx = False