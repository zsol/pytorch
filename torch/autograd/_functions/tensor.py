--- conflicted
+++ resolved
@@ -12,11 +12,7 @@
         warnings.warn(
             "torch.autograd._functions.Type is deprecated as of PyTorch 2.1, please use "
             "torch.tensor.to(dtype=dtype) instead.",
-<<<<<<< HEAD
-            stacklevel=2,
-=======
             stacklevel=TO_BE_DETERMINED,
->>>>>>> fff02e67
         )
         ctx.input_type = type(i)
         ctx.input_device = -1 if not i.is_cuda else i.get_device()
