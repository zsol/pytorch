--- conflicted
+++ resolved
@@ -1,6 +1,8 @@
 import contextlib
+import copy
 import functools
 import traceback
+import warnings
 from contextlib import contextmanager
 from dataclasses import dataclass
 from enum import Enum, auto
@@ -11,6 +13,7 @@
     Callable,
     Dict,
     Generator,
+    Iterable,
     Iterator,
     List,
     NamedTuple,
@@ -20,7 +23,6 @@
     Union,
     cast,
 )
-import warnings
 
 import torch
 import torch.distributed as dist
@@ -41,6 +43,14 @@
     FPW_MODULE,
     FlatParameter,
     FlattenParamsWrapper,
+)
+from .optim_utils import (
+    OPTIM_TARGET_RANK,
+    _flatten_optim_state,
+    _get_flat_param_to_fsdp_module,
+    _get_param_id_to_param,
+    _get_param_to_param_id,
+    _unflatten_optim_state,
 )
 from .utils import _apply_to_tensors, _replace_by_prefix
 from .wrap import _recursive_wrap
@@ -180,11 +190,16 @@
     SHARDED_STATE_DICT = auto()
 
 
+class OptimStateKeyType(Enum):
+    PARAM_NAME = auto()
+    PARAM_ID = auto()
+
+
 class FullyShardedDataParallel(nn.Module):
     """
     A wrapper for sharding Module parameters across data parallel workers. This
     is inspired by `Xu et al.`_ as well as the ZeRO Stage 3 from DeepSpeed_.
-    FullyShardedDataParallel is commonly shorten to FSDP.
+    FullyShardedDataParallel is commonly shortened to FSDP.
 
     .. _`Xu et al.`: https://arxiv.org/abs/2004.13336
     .. _DeepSpeed: https://www.deepspeed.ai/
@@ -208,7 +223,7 @@
 
     .. warning::
         Module should be already placed on the destination device or
-        device is set properly using torch.cuda.set_device(device_id).
+        device is set properly using ``torch.cuda.set_device(device_id)``.
         FSDP will get compute device from module first, if module device
         is CPU, FSDP will then get compute device from current device.
 
@@ -224,10 +239,10 @@
         process_group (Optional[ProcessGroup]):
             process group for sharding
         sharding_strategy (Optional[ShardingStrategy]):
-            Config sharding algorithm, different sharding algorithm has trade off
-            between memory saving and communication overhead. 'FULL_SHARD' will
-            be chose if sharding_strategy is not specified.
-        cpu_offload (Optional [CPUOffload]):
+            Config sharding algorithm, different sharding algorithm has trade
+            off between memory saving and communication overhead. ``FULL_SHARD``
+            will be chosen if sharding_strategy is not specified.
+        cpu_offload (Optional[CPUOffload]):
             CPU offloading config. Currently, only parameter and gradient CPU
             offload is supported. It can be enabled via passing in
             ``cpu_offload=CPUOffload(offload_params=True)``. Note that this
@@ -235,7 +250,7 @@
             params and grads to be on same device to work with optimizer. This
             API is subject to change. Default is ``None`` in which case there
             will be no offloading.
-        auto_wrap_policy: (Optional [callable]):
+        auto_wrap_policy (Optional[Callable]):
             A callable specifying a policy to recursively wrap layers with FSDP.
             Note that this policy currently will only apply to child modules of
             the passed in module. The remainder modules are always wrapped in
@@ -259,7 +274,7 @@
                 >>> ) -> bool:
                 >>>     return unwrapped_params >= min_num_params
 
-        backward_prefetch: (Optional[BackwardPrefetch]):
+        backward_prefetch (Optional[BackwardPrefetch]):
             This is an experimental feature that is subject to change in the
             the near future. It allows users to enable two different backward_prefetch
             algorithms to help backward communication and computation overlapping.
@@ -759,8 +774,8 @@
                 # again in FSDP later, for example after training to run inference.
                 assert (
                     m._is_root is None or not m._is_root
-                ), "Non-root instance's _is_root flag should have not been set yet \
-                    or has already been set as False."
+                ), "Non-root instance's _is_root flag should have not been set yet" \
+                    "or has already been set as False."
                 if m._is_root is None:
                     m._is_root = False
 
@@ -826,22 +841,30 @@
     @contextlib.contextmanager
     def state_dict_type(module: nn.Module, state_dict_type: StateDictType) -> Generator:
         """
-        A context manager to set the state_dict_type of all the descendant FSDP
-        modules of the target module. The target module does not have to be a FSDP
-        module. If the target module is a FSDP module, its state_dict_type will
-        also be changed.
-        .. note:: This API should be called for only the top-level (root) module.
-        .. note:: The default state_dict_type is StateDictTyp.FULL_STATE_DICT.
+        A context manager to set the ``state_dict_type`` of all the descendant
+        FSDP modules of the target module. The target module does not have to
+        be a FSDP module. If the target module is a FSDP module, its
+        ``state_dict_type`` will also be changed.
+
+        .. note:: This API should be called for only the top-level (root)
+            module.
+
         .. note:: This API enables users to transparently use the conventional
-        ``state_dict`` API to take model checkpoints in cases where the root
-        FSDP module is wrapped by another ``nn.Module``. For example, the
-        following will ensure `state_dict`  is called on all non-FSDP instances,
-        while dispatching into `local_state_dict` implementation for FSDP:
+            ``state_dict`` API to take model checkpoints in cases where the
+            root FSDP module is wrapped by another ``nn.Module``. For example,
+            the following will ensure ``state_dict``  is called on all non-FSDP
+            instances, while dispatching into `local_state_dict` implementation
+            for FSDP:
+
+        Example::
+
         >>> model = DDP(FSDP(...))
-        >> fsdp_root = model.module
-        >>> with fsdp_root.state_dict_type(StateDictType.LOCAL_STATE_DICT):
+        >>> fsdp_root = model.module
+        >>> with FSDP.state_dict_type(fsdp_root, StateDictType.LOCAL_STATE_DICT):
         >>>     checkpoint = model.state_dict()
+
         Args:
+            module (torch.nn.Module): Root module.
             state_dict_type (StateDictType): the desired state_dict_type to set.
         """
         prev_state_dict_type = None
@@ -963,12 +986,12 @@
         >>> torch.cuda.set_device(device_id)
         >>> my_module = nn.Linear(...)
         >>> sharded_module = FSDP(my_module)
-        >>> with sharded_module.state_dict_type(StateDictType.FULL_STATE_DICT):
+        >>> with FSDP.state_dict_type(sharded_module, StateDictType.FULL_STATE_DICT):
         >>>     full_dict = sharded_module.state_dict()
         >>> full_dict.keys()
         >>> odict_keys(['weight', 'bias'])
         >>> # using local state dict
-        >>> with sharded_module.state_dict_type(StateDictType.LOCAL_STATE_DICT):
+        >>> with FSDP.state_dict_type(sharded_module, StateDictType.LOCAL_STATE_DICT):
         >>>     local_dict = sharded_module.state_dict()
         >>> local_dict.keys()
         >>> odict_keys(['flat_param', 'inner.flat_param'])
@@ -1101,13 +1124,13 @@
         >>> sharded_module = FSDP(my_module)
         >>> checkpoint = torch.load(PATH)
         >>> full_state_dict = checkpoint['full_state_dict']
-        >>> with sharded_module.state_dict_type(StateDictType.FULL_STATE_DICT):
+        >>> with FSDP.state_dict_type(sharded_module, StateDictType.FULL_STATE_DICT):
         >>>     sharded_module.load_state_dict(full_state_dict)
         >>> full_dict.keys()
         >>> odict_keys(['weight', 'bias'])
         >>> # using local state dict
         >>> local_state_dict = checkpoint['local_state_dict]
-        >>> with sharded_module.state_dict_type(StateDictType.LOCAL_STATE_DICT):
+        >>> with FSDP.state_dict_type(sharded_module, StateDictType.LOCAL_STATE_DICT):
         >>>     sharded_module.load_state_dict(local_state_dict)
         >>> local_dict.keys()
         >>> odict_keys(['flat_param', 'inner.flat_param'])
@@ -1221,7 +1244,7 @@
             corresponding to the local param shard will persist after the
             context manager exits (unless ``writeback=False``, in which case
             changes will be discarded). In the case where FSDP does not shard
-            the parameters, currently only when world_size == 1, the
+            the parameters, currently only when ``world_size == 1``, the
             modification is persisted regardless of ``writeback``.
 
         .. warning:: Note that ``rank0_only=True`` in conjunction with
@@ -2017,8 +2040,6 @@
                 assert p.grad is not None
                 p.grad.detach().mul_(clip_coef.to(p.grad.device))
 
-<<<<<<< HEAD
-=======
     @staticmethod
     def full_optim_state_dict(
         model: torch.nn.Module,
@@ -2361,7 +2382,6 @@
             return new_osd
         return new_osd  # should never reach here
 
->>>>>>> bd032cd8
 
 def _get_default_cuda_device(module: nn.Module) -> torch.device:
     """Try to infer CUDA device from module parameters."""
@@ -2428,4 +2448,94 @@
             p,
         )
     local_norm.to(dtype=parameters[0].dtype)
-    return local_norm+    return local_norm
+
+
+def _get_param_to_unflat_param_names(
+    model: torch.nn.Module,
+) -> Dict[torch.nn.Parameter, List[str]]:
+    """
+    Constructs a mapping from flattened parameters (including non-FSDP-module
+    parameters) to their unflattened parameter names. For non-FSDP-module
+    parameters, these mapped-to lists always contain a single element. The
+    unflattened parameter names should match the keys of the model state dict.
+
+    Args:
+        model (torch.nn.Module): Root module (which may or may not be a
+            :class:`FullyShardedDataParallel` instance).
+    """
+    param_to_unflat_param_names: Dict[torch.nn.Parameter, List[str]] = {}
+
+    def clean_param_name(prefix, param_info):
+        """This replicates the parameter name cleaning logic in model state
+        dict but avoids gathering any parameters."""
+        name = prefix + param_info.module_name + "." + param_info.param_name
+        # FSDP full parameter names may not have both (i.e. `FSDP_PREFIX`), so
+        # we call `replace()` twice separately
+        name = name.replace(FSDP_WRAPPED_MODULE + ".", "")
+        name = name.replace(FPW_MODULE + ".", "")
+        return name
+
+    def f(param_to_unflat_param_names, module: torch.nn.Module, prefix: str):
+        # For FSDP modules, only add the entry when considering the contained
+        # `FlattenParamsWrapper` to avoid duplication
+        if not isinstance(module, FullyShardedDataParallel):
+            for param_name, param in module.named_parameters(recurse=False):
+                assert param not in param_to_unflat_param_names, \
+                    f"Incorrect recursion; already visited {param_name}"
+                if isinstance(param, FlatParameter):
+                    param_to_unflat_param_names[param] = [
+                        clean_param_name(prefix, param_info)
+                        for param_info in param._param_infos
+                    ]
+                else:
+                    param_to_unflat_param_names[param] = [prefix + param_name]
+
+        for submodule_name, submodule in module.named_children():
+            if submodule is not None:
+                new_prefix = prefix + submodule_name + "."
+                f(param_to_unflat_param_names, submodule, new_prefix)
+
+    f(param_to_unflat_param_names, model, "")
+    return param_to_unflat_param_names
+
+
+def _get_param_to_param_name(
+    model: torch.nn.Module,
+) -> Dict[torch.nn.Parameter, str]:
+    """
+    Constructs a mapping from parameters to their parameter names. ``model``
+    should not contain any :class:`FullyShardedDataParallel` instances, which
+    means that none of the parameters should be ``FlatParameter`` s. As a
+    result, compared to :meth:`_get_param_to_unflat_param_names`, the mapped
+    values may be flattened from singleton :class:`list` s to the contained
+    names themselves.
+
+    Args:
+        model (torch.nn.Module): Root module, which should not contain any
+            :class:`FullyShardedDataParallel` instances.
+    """
+    param_to_param_names = _get_param_to_unflat_param_names(model)
+    for param_names in param_to_param_names.values():
+        assert len(param_names) > 0, "`_get_param_to_unflat_param_names()` " \
+            "should not construct empty lists"
+        if len(param_names) > 1:
+            raise RuntimeError(
+                "Each parameter should only map to one parameter name but got "
+                f"{len(param_names)}"
+            )
+    param_to_param_name = {
+        param: param_names[0]
+        for param, param_names in param_to_param_names.items()
+    }
+    return param_to_param_name
+
+
+def _get_param_name_to_param(
+    model: torch.nn.Module,
+) -> Dict[str, torch.nn.Parameter]:
+    """Constructs the inverse mapping of :meth:`_get_param_to_param_name`."""
+    return {
+        param_name: param
+        for param, param_name in _get_param_to_param_name(model).items()
+    }