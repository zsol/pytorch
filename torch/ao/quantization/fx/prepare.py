--- conflicted
+++ resolved
@@ -38,16 +38,12 @@
     QuantizeHandler,
 )
 
-<<<<<<< HEAD
-from torch.ao.quantization import ObserverBase
-=======
 from torch.ao.quantization import (
     ObserverBase,
     FixedQParamsObserver,
     FixedQParamsFakeQuantize,
     _DerivedObserverOrFakeQuantize,
 )
->>>>>>> 6b8e68ce
 
 from torch.ao.quantization.utils import (
     Pattern,
@@ -112,12 +108,13 @@
     StandaloneModuleConfigEntry,
 )
 from torch.ao.quantization._pt2e.quantizer import (
+    EdgeOrNode,
     QuantizationSpec,
     FixedQParamsQuantizationSpec,
     SharedQuantizationSpec,
-    EdgeOrNode,
-)
-from torch.ao.quantization import ObserverOrFakeQuantizer
+    DerivedQuantizationSpec,
+)
+from torch.ao.quantization import ObserverOrFakeQuantize
 
 from torch._subclasses import FakeTensor
 
@@ -166,12 +163,8 @@
 
 def _create_obs_or_fq_from_qspec(
     quantization_spec: QuantizationSpec,
-<<<<<<< HEAD
-    obs_or_fq_map: Dict[EdgeOrNode, ObserverOrFakeQuantizer]
-=======
     obs_or_fq_map: Dict[EdgeOrNode, ObserverOrFakeQuantize],
     is_qat: bool,
->>>>>>> 6b8e68ce
 ):
     """ Create observer or fake quantize objects based on quantization spec
 
@@ -188,8 +181,6 @@
             "please make sure only refer to edge or node that has " \
             "observer/fake_quant inserted {} not in {}".format(edge_or_node, obs_or_fq_map)
         return obs_or_fq_map[edge_or_node]
-<<<<<<< HEAD
-=======
     elif isinstance(quantization_spec, DerivedQuantizationSpec):
         # can't use asdict, so not calling get_observer_kwargs here
         kwargs = {
@@ -210,7 +201,6 @@
             return FixedQParamsFakeQuantize.with_args(observer=observer_ctr)
         else:
             return observer_ctr()
->>>>>>> 6b8e68ce
 
     observer_or_fake_quant_ctr = quantization_spec.observer_or_fake_quant_ctr
     kwargs = _get_observer_kwargs(quantization_spec)
@@ -265,7 +255,7 @@
     return isinstance(node, torch.fx.Node) and node.op == "call_module" and \
         _is_activation_post_process(named_modules[str(node.target)])
 
-def _get_dtype_and_is_dynamic(obs_or_fq: Optional[ObserverOrFakeQuantizer]) -> Tuple[Optional[torch.dtype], bool]:
+def _get_dtype_and_is_dynamic(obs_or_fq: Optional[ObserverOrFakeQuantize]) -> Tuple[Optional[torch.dtype], bool]:
     """ Given a constructor for observer or fake quant module, returns
     a Tuple of dtype and is_dynamic
     """
@@ -354,12 +344,8 @@
 def _is_observer_in_same_graph(
     node: Node,
     named_modules: Dict[str, torch.nn.Module],
-<<<<<<< HEAD
-    obs_or_fq_map: Dict[EdgeOrNode, ObserverOrFakeQuantizer]
-=======
     obs_or_fq_map: Dict[EdgeOrNode, ObserverOrFakeQuantize],
     is_qat,
->>>>>>> 6b8e68ce
 ):
     """ Check if observer in same graph
     when the node output is not fp32 and input is 'placeholder'
@@ -445,7 +431,7 @@
 
 def _insert_obs_or_fq(
     node: Node,
-    obs_or_fq: ObserverOrFakeQuantizer,
+    obs_or_fq: ObserverOrFakeQuantize,
     model: torch.nn.Module,
     named_modules: Dict[str, torch.nn.Module],
     graph: Graph,
@@ -624,14 +610,9 @@
 def _get_output_act_obs_or_fq(
     arg: Node,
     named_modules: Dict[str, torch.nn.Module],
-<<<<<<< HEAD
-    obs_or_fq_map: Dict[EdgeOrNode, ObserverOrFakeQuantizer],
-) -> ObserverOrFakeQuantizer:
-=======
     obs_or_fq_map: Dict[EdgeOrNode, ObserverOrFakeQuantize],
     is_qat: bool,
 ) -> ObserverOrFakeQuantize:
->>>>>>> 6b8e68ce
     """ Get the constructor for observer or fake quant object for
     the argument in the original graph as the output of previous node,
     skipping inserted observers
@@ -677,12 +658,8 @@
 def _get_arg_target_dtype_as_output(
     arg: Node,
     named_modules: Dict[str, torch.nn.Module],
-<<<<<<< HEAD
-    obs_or_fq_map: Dict[EdgeOrNode, ObserverOrFakeQuantizer],
-=======
     obs_or_fq_map: Dict[EdgeOrNode, ObserverOrFakeQuantize],
     is_qat: bool,
->>>>>>> 6b8e68ce
 ) -> Optional[torch.dtype]:
     arg_as_output_act_obs_or_fq = _get_output_act_obs_or_fq(arg, named_modules, obs_or_fq_map, is_qat)
     arg_as_output_target_dtype, _ = _get_dtype_and_is_dynamic(arg_as_output_act_obs_or_fq)
@@ -692,14 +669,9 @@
     arg: Node,
     node: Node,
     named_modules: Dict[str, torch.nn.Module],
-<<<<<<< HEAD
-    obs_or_fq_map: Dict[EdgeOrNode, ObserverOrFakeQuantizer],
-) -> Optional[ObserverOrFakeQuantizer]:
-=======
     obs_or_fq_map: Dict[EdgeOrNode, ObserverOrFakeQuantize],
     is_qat: bool,
 ) -> Optional[ObserverOrFakeQuantize]:
->>>>>>> 6b8e68ce
     """ Get the observer or fake quant constructor for the Argument `arg`, as input
     to Node `node`
     """
@@ -746,12 +718,8 @@
     graph: Graph,
     qhandler: Optional[QuantizeHandler],
     prepare_custom_config: PrepareCustomConfig,
-<<<<<<< HEAD
-    obs_or_fq_map: Dict[EdgeOrNode, ObserverOrFakeQuantizer],
-=======
     obs_or_fq_map: Dict[EdgeOrNode, ObserverOrFakeQuantize],
     is_qat: bool,
->>>>>>> 6b8e68ce
     backend_config: Optional[BackendConfig] = None,
 ) -> Argument:
     """
@@ -887,12 +855,8 @@
     graph: Graph,
     qhandler: Optional[QuantizeHandler],
     prepare_custom_config: PrepareCustomConfig,
-<<<<<<< HEAD
-    obs_or_fq_map: Dict[EdgeOrNode, ObserverOrFakeQuantizer],
-=======
     obs_or_fq_map: Dict[EdgeOrNode, ObserverOrFakeQuantize],
     is_qat: bool,
->>>>>>> 6b8e68ce
     backend_config: Optional[BackendConfig] = None
 ) -> None:
     """
@@ -985,12 +949,8 @@
     model: torch.nn.Module,
     named_modules: Dict[str, torch.nn.Module],
     graph: Graph,
-<<<<<<< HEAD
-    obs_or_fq_map: Dict[EdgeOrNode, ObserverOrFakeQuantizer],
-=======
     obs_or_fq_map: Dict[EdgeOrNode, ObserverOrFakeQuantize],
     is_qat: bool,
->>>>>>> 6b8e68ce
 ) -> Optional[Node]:
     """
     If `node` needs an output observer, creates it, inserts it into `graph`
@@ -1060,12 +1020,8 @@
     model: torch.nn.Module,
     named_modules: Dict[str, torch.nn.Module],
     graph: Graph,
-<<<<<<< HEAD
-    obs_or_fq_map: Dict[EdgeOrNode, ObserverOrFakeQuantizer],
-=======
     obs_or_fq_map: Dict[EdgeOrNode, ObserverOrFakeQuantize],
     is_qat: bool,
->>>>>>> 6b8e68ce
 ) -> None:
     """
     If the output needs to be quantized and there are any nodes
@@ -1512,7 +1468,7 @@
     inputs_seen_counter = 0
     outputs_seen_counter = 0
     results_node = None
-    obs_or_fq_map: Dict[EdgeOrNode, ObserverOrFakeQuantizer] = {}
+    obs_or_fq_map: Dict[EdgeOrNode, ObserverOrFakeQuantize] = {}
 
     # TODO: change this to insert obs/fq by pattern instead of by node
     for node in nodes_before_observation:
