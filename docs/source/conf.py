--- conflicted
+++ resolved
@@ -32,11 +32,7 @@
 except ImportError:
     import warnings
 
-<<<<<<< HEAD
-    warnings.warn('unable to load "torchvision" package', stacklevel=2)
-=======
-    warnings.warn('unable to load "torchvision" package', stacklevel=TO_BE_DETERMINED)
->>>>>>> fff02e67
+    warnings.warn('unable to load "torchvision" package', stacklevel=1)
 
 RELEASE = os.environ.get("RELEASE", False)
 
