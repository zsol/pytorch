--- conflicted
+++ resolved
@@ -4,6 +4,7 @@
 import copy
 from datetime import datetime
 from distutils.util import strtobool
+from distutils.version import LooseVersion
 import functools
 import os
 import pathlib
@@ -208,12 +209,8 @@
     "distributed/_sharded_tensor/ops/test_equals",
     "distributed/_sharded_tensor/ops/test_init",
     "distributed/_sharded_tensor/ops/test_linear",
-<<<<<<< HEAD
-] + FSDP_TEST
-=======
     "distributed/_sharded_optim/test_sharded_optim",
 ] + FSDP_TEST + FX2TRT_TESTS
->>>>>>> d100d98d
 
 ROCM_BLOCKLIST = [
     "distributed/nn/jit/test_instantiator",
@@ -226,6 +223,7 @@
     "distributed/_sharded_tensor/ops/test_equals",
     "distributed/_sharded_tensor/ops/test_init",
     "distributed/_sharded_tensor/ops/test_linear",
+    "distributed/_sharded_optim/test_sharded_optim",
     "test_determination",
     "test_multiprocessing",
     "test_jit_legacy",
@@ -364,6 +362,7 @@
     "distributed/_sharded_tensor/ops/test_equals",
     "distributed/_sharded_tensor/ops/test_init",
     "distributed/_sharded_tensor/ops/test_linear",
+    "distributed/_sharded_optim/test_sharded_optim",
 ] + [test for test in TESTS if test.startswith("distributed/fsdp")]
 
 # Dictionary matching test modules (in TESTS) to lists of test cases (within that test_module) that would be run when
@@ -942,6 +941,13 @@
             WINDOWS_BLOCKLIST.append("jit")
             WINDOWS_BLOCKLIST.append("jit_fuser")
 
+        # This is exception thats caused by this issue https://github.com/pytorch/pytorch/issues/69460
+        # This below code should be removed once this issue is solved
+        if torch.version.cuda is not None and LooseVersion(torch.version.cuda) >= "11.5":
+            WINDOWS_BLOCKLIST.append("test_cpp_extensions_aot")
+            WINDOWS_BLOCKLIST.append("test_cpp_extensions_aot_ninja")
+            WINDOWS_BLOCKLIST.append("test_cpp_extensions_aot_no_ninja")
+
         selected_tests = exclude_tests(WINDOWS_BLOCKLIST, selected_tests, "on Windows")
 
     elif TEST_WITH_ROCM:
