# Owner(s): ["module: dynamo"]
import functools
import unittest

import torch

import torch._dynamo.test_case
import torch._dynamo.testing
import torch._functorch.config
import torch.utils._pytree as pytree
import torch.utils.checkpoint
from torch._dynamo.testing import normalize_gm
from torch._higher_order_ops.wrap import wrap

from torch.fx.experimental.symbolic_shapes import DimDynamic, ShapeEnv
from torch.nested._internal.nested_tensor import jagged_from_list, ViewBufferFromNested
from torch.testing._internal.inductor_utils import HAS_CUDA


requires_cuda = functools.partial(unittest.skipIf, not HAS_CUDA, "requires cuda")

compile_full_eager = torch.compile(backend="eager", fullgraph=True)


class MockSubclass(torch.Tensor):
    @classmethod
    def __torch_function__(cls, func, types, args=(), kwargs=None):
        if kwargs is None:
            kwargs = {}
        return func(*args, **kwargs)


class DummyNDim(torch.Tensor):
    @classmethod
    def __torch_function__(cls, func, types, args=(), kwargs=None):
        if kwargs is None:
            kwargs = {}

        if func == torch.Tensor.ndim.__get__:
            return 10

        return super().__torch_function__(func, types, args, kwargs)


class SigmoidToExpSubclass(torch.Tensor):
    @classmethod
    def __torch_function__(cls, func, types, args=(), kwargs=None):
        if kwargs is None:
            kwargs = {}

        if func == torch.Tensor.sigmoid:
            return super().__torch_function__(torch.Tensor.exp, types, args, kwargs)

        return super().__torch_function__(func, types, args, kwargs)


class EagerRecordGraphAndInputs:
    def __init__(self):
        self.graphs = []
        self.example_inputs = []

    def __call__(self, gm: torch.fx.GraphModule, example_inputs):
        self.graphs.append(gm)
        self.example_inputs.append(example_inputs)
        return gm


GLOBAL_TEST_SUBCLASSES = {MockSubclass, DummyNDim, SigmoidToExpSubclass}


class SubclassTests(torch._dynamo.test_case.TestCase):
    @classmethod
    def setUpClass(cls):
        super().setUpClass()
        cls._exit_stack.enter_context(
            torch._dynamo.config.patch(
                "traceable_tensor_subclasses", GLOBAL_TEST_SUBCLASSES
            )
        )

    @classmethod
    def tearDownClass(cls):
        cls._exit_stack.close()

    def test_torch_function_state_graph_break(self):
        @torch.compile(backend="eager")
        def fn(x):
            with torch._C.DisableTorchFunctionSubclass():
                torch._dynamo.graph_break()
                return torch._C._is_torch_function_enabled(), torch.add(x, 1.0)

        input = torch.ones(2, 2)
        res, _ = fn(input)
        self.assertFalse(res)

    def test_torch_function_state_tracing(self):
        @torch.compile(backend="eager", fullgraph=True)
        def fn(x):
            with torch._C.DisableTorchFunctionSubclass():
                torch.add(x, 1.0)

        input = torch.ones(2, 2)

        res = fn(input)

    def test_torch_function_state_guards(self):
        cnt = torch._dynamo.testing.CompileCounter()

        @torch.compile(backend=cnt, fullgraph=True)
        def fn(x):
            torch.add(x, 1.0)

        input = torch.ones(2, 2)

        with torch._C.DisableTorchFunctionSubclass():
            res = fn(input)

        res = fn(input)

        self.assertEqual(cnt.frame_count, 2)

    def test_return_subclass(self):
        @torch.compile(backend="eager", fullgraph=True)
        def fn(x):
            return MockSubclass(torch.add(x, 1.0))

        input = torch.ones(2, 2)

        res = fn(input)
        self.assertIsInstance(res, MockSubclass)

    def test_return_local_subclass(self):
        class LocalSubclass(torch.Tensor):
            @classmethod
            def __torch_function__(cls, func, types, args=(), kwargs=None):
                if kwargs is None:
                    kwargs = {}
                return func(*args, **kwargs)

        with torch._dynamo.config.patch("traceable_tensor_subclasses", {LocalSubclass}):

            @torch.compile(backend="eager", fullgraph=True)
            def fn(x):
                return LocalSubclass(torch.add(x, 1.0))

            input = torch.ones(2, 2)

            res = fn(input)
            self.assertIsInstance(res, LocalSubclass)

    def test_torch_function_call_on_method(self):
        x = torch.ones(2, 2)
        y = torch.ones(2, 2)
        z = torch.ones(2, 2)
        wrapped = x.as_subclass(SigmoidToExpSubclass)
        wrapped2 = y.as_subclass(SigmoidToExpSubclass)

        def fn(w):
            return w.sigmoid()

        fn_opt = compile_full_eager(fn)

        res_exp = fn(wrapped)
        res_act = fn_opt(wrapped2)
        res_exp2 = z.exp()

        self.assertEqual(res_exp, res_act)
        self.assertEqual(res_exp, res_exp2)

    def test_user_overidden_method_unsupported(self):
        class LocalSubclass(torch.Tensor):
            @classmethod
            def __torch_function__(cls, func, types, args=(), kwargs=None):
                if kwargs is None:
                    kwargs = {}
                return super().__torch_function__(func, types, args, kwargs)

            def sigmoid(self):
                return None

        @torch.compile(backend="eager", fullgraph=True)
        def fn(x):
            x.sigmoid()

        msg = (
            "Accessing overidden method/attribute sigmoid on a tensor"
            " subclass with a __torch_function__ override is not supported"
        )
        with torch._dynamo.config.patch(
            "traceable_tensor_subclasses", {LocalSubclass}
        ), self.assertRaisesRegex(torch._dynamo.exc.Unsupported, msg):
            x = torch.ones(2, 2).as_subclass(LocalSubclass)
            fn(x)

    def test_user_overidden_attr_unsupported(self):
        class LocalSubclass(torch.Tensor):
            @classmethod
            def __torch_function__(cls, func, types, args=(), kwargs=None):
                if kwargs is None:
                    kwargs = {}
                return super().__torch_function__(func, types, args, kwargs)

            ndim = 10

        @torch.compile(backend="eager", fullgraph=True)
        def fn(x):
            return x.ndim

        msg = (
            "Accessing overidden method/attribute ndim on a tensor"
            " subclass with a __torch_function__ override is not supported"
        )
        with torch._dynamo.config.patch(
            "traceable_tensor_subclasses", {LocalSubclass}
        ), self.assertRaisesRegex(torch._dynamo.exc.Unsupported, msg):
            x = torch.ones(2, 2).as_subclass(LocalSubclass)
            fn(x)

    def test_user_overidden_property_unsupported(self):
        class LocalSubclass(torch.Tensor):
            def __init__(self):
                self._ndim = 10

            @classmethod
            def __torch_function__(cls, func, types, args=(), kwargs=None):
                if kwargs is None:
                    kwargs = {}
                return super().__torch_function__(func, types, args, kwargs)

            @property
            def ndim(self):
                return self._ndim

            @ndim.setter
            def ndim(self, value):
                self._ndim = value

        @torch.compile(backend="eager", fullgraph=True)
        def fn(x):
            return x.ndim

        msg = (
            "Accessing overidden method/attribute ndim on a tensor"
            " subclass with a __torch_function__ override is not supported"
        )
        with torch._dynamo.config.patch(
            "traceable_tensor_subclasses", {LocalSubclass}
        ), self.assertRaisesRegex(torch._dynamo.exc.Unsupported, msg):
            x = torch.ones(2, 2).as_subclass(LocalSubclass)
            fn(x)

    def test_overridden_method_guarding(self):
        class LocalSubclass(torch.Tensor):
            @classmethod
            def __torch_function__(cls, func, types, args=(), kwargs=None):
                if kwargs is None:
                    kwargs = {}
                return super().__torch_function__(func, types, args, kwargs)

        @torch.compile(backend="eager", fullgraph=True)
        def fn(x):
            return x.sigmoid()

        with torch._dynamo.config.patch(
            error_on_recompile=True, traceable_tensor_subclasses={LocalSubclass}
        ):
            x = torch.ones(2, 2).as_subclass(LocalSubclass)
            fn(x)
            x.sigmoid = False
            fn(x)

    def test_torch_function_call_on_attr(self):
        x = torch.ones(2, 2)
        wrapped = x.as_subclass(DummyNDim)

        def fn(w):
            return w.ndim + torch.ones(2)

        fn_opt = compile_full_eager(fn)

        res_exp = fn(wrapped)
        res_act = fn_opt(wrapped)

        self.assertEqual(res_exp, res_act)
        self.assertEqual(res_exp, torch.ones(2) + 10)

    def test_compile_with_fake_tensor_dynamic_dim(self):
        x = torch.randn([3, 4])

        def f(x):
            return torch.sin(x)

        def test_dynamic_dim(f, x, dim_dynamic, exp_frame_count, exp_op_count):
            torch._dynamo.reset()
            cnt = torch._dynamo.testing.CompileCounter()

            opt_f = torch.compile(f, backend=cnt, fullgraph=True)

            x1 = torch.rand_like(x)
            f(x)
            f(torch.randn([4, 3]))
            shape_env = ShapeEnv()
            with torch._subclasses.fake_tensor.FakeTensorMode(
                shape_env=shape_env
            ) as fake_mode:
                x_fake = fake_mode.from_tensor(
                    x, dynamic_dims=[dim_dynamic for i in range(x.dim())]
                )
                x1_fake = fake_mode.from_tensor(
                    x1, dynamic_dims=[dim_dynamic for i in range(x.dim())]
                )
                opt_f(x_fake)
                opt_f(x1_fake)

            self.assertEqual(cnt.frame_count, exp_frame_count)
            self.assertEqual(cnt.op_count, exp_op_count)

        test_dynamic_dim(f, x, DimDynamic.DYNAMIC, 1, 1)
        test_dynamic_dim(f, x, DimDynamic.DUCK, 1, 1)
        test_dynamic_dim(f, x, DimDynamic.STATIC, 1, 1)

    def test_compile_with_fake_tensor_automatic_dynamic(self):
        def f(x):
            return torch.sin(x)

        def test_automatic_dynamic(f, inps, dim_dynamic, exp_frame_count, exp_op_count):
            torch._dynamo.reset()
            cnt = torch._dynamo.testing.CompileCounter()
            opt_f = torch.compile(f, backend=cnt, fullgraph=True)

            shape_env = ShapeEnv()
            with torch._subclasses.fake_tensor.FakeTensorMode(
                shape_env=shape_env
            ) as fake_mode:
                for inp in inps:
                    fake_inp = fake_mode.from_tensor(
                        inp, dynamic_dims=[dim_dynamic for i in range(x.dim())]
                    )
                    opt_f(fake_inp)
            self.assertEqual(cnt.frame_count, exp_frame_count)
            self.assertEqual(cnt.op_count, exp_op_count)

        x = torch.randn([3, 4])
        y = torch.randn([4, 5])
        z = torch.randn([5, 6])
        a = torch.randn([3, 5])
        b = torch.randn([4, 4])
        # When inputs' DimDynamic is DYNAMIC or DUCK, the inputs
        # to opt_f will be tensors with SymInt sizes. Dynamo will treat input
        # as dynamic automatically and will only compile once
        for dim_dynamic in [DimDynamic.DYNAMIC, DimDynamic.DUCK]:
            test_automatic_dynamic(f, [x, y, z], dim_dynamic, 1, 1)
            test_automatic_dynamic(f, [x, a, z], dim_dynamic, 1, 1)
            test_automatic_dynamic(f, [x, b, z], dim_dynamic, 1, 1)

        for dim_dynamic in [DimDynamic.STATIC]:
            # Recompile once, first with dim 0 and 1 become Dynamic
            test_automatic_dynamic(f, [x, y, z], dim_dynamic, 2, 2)
            # Recompile 2 times, first with dim 1 become Dynamic, second with dim 0 becomes Dynamic.
            test_automatic_dynamic(f, [x, a, z], dim_dynamic, 3, 3)
            # Recompile 2 times, first with dim 0 become Dynamic, second with dim 1 becomes Dynamic.
            test_automatic_dynamic(f, [x, b, z], dim_dynamic, 3, 3)

    def test_compile_with_functionalization(self):
        x = torch.randn([3, 4])
        x_clone = x.clone()
        x_clone2 = x.clone()
        backend = EagerRecordGraphAndInputs()
        cnt = torch._dynamo.testing.CompileCounterWithBackend(backend)

        @torch.compile(backend=cnt, fullgraph=True)
        def f(x):
            return x.add_(1.0) + torch.nn.functional.relu_(x)

        f_out = f(x)
        self.assertEqual(cnt.frame_count, 1)
        self.assertEqual(cnt.op_count, 3)
        self.assertEqual(len(backend.graphs), 1)
        self.assertEqual(len(backend.example_inputs), 1)

        expected = """\
class GraphModule(torch.nn.Module):
    def forward(self, L_x_ : torch.Tensor):
        l_x_ = L_x_

        add_ = l_x_.add_(1.0)
        relu_ = torch.relu_(l_x_);  l_x_ = None
        add = add_ + relu_;  add_ = relu_ = None
        return (add,)
"""
        actual = normalize_gm(backend.graphs[0].print_readable(print_output=False))
        self.assertEqual(actual, expected)

        ff = torch.func.functionalize(f)
        ff_out = ff(x_clone)

        self.assertEqual(cnt.frame_count, 2)
        self.assertEqual(cnt.op_count, 6)
        self.assertEqual(len(backend.graphs), 2)
        self.assertEqual(len(backend.example_inputs), 2)
        actual = normalize_gm(backend.graphs[1].print_readable(print_output=False))
        self.assertEqual(actual, expected)
        self.assertTrue(torch._is_functional_tensor(backend.example_inputs[1][0]))

        # Cannot re-use the version from AOTAutograd, since that uses python functional tensors.
        def to_fun(x):
            x_functional = torch._to_functional_tensor(x)
            torch._mirror_autograd_meta_to(x, x_functional)
            return x_functional

        def aot_f_wrapper(func):
            @functools.wraps(func)
            def wrapper(*args, **kwargs):
                torch._enable_functionalization(reapply_views=False)
                try:
                    func_args = pytree.tree_map(to_fun, args)
                    func_kwargs = pytree.tree_map(to_fun, kwargs)
                    return func(*func_args, **func_kwargs)
                finally:
                    torch._disable_functionalization()

            return wrapper

        aot_ff = aot_f_wrapper(f)
        aot_ff_out = aot_ff(x_clone2)

        self.assertEqual(cnt.frame_count, 3)
        self.assertEqual(cnt.op_count, 9)
        self.assertEqual(len(backend.graphs), 3)
        self.assertEqual(len(backend.example_inputs), 3)
        actual = normalize_gm(backend.graphs[2].print_readable(print_output=False))
        self.assertEqual(actual, expected)
        self.assertTrue(torch._is_functional_tensor(backend.example_inputs[1][0]))

        self.assertEqual(f_out, ff_out)
        self.assertEqual(f_out, aot_ff_out)

        try:
            torch._enable_functionalization(reapply_views=False)
            xf = pytree.tree_map(to_fun, x)
            x_view = xf.t()
            with self.assertRaisesRegex(RuntimeError, "Cannot safely fakify a view"):
                f(x_view)
        finally:
            torch._disable_functionalization()

    def test_compile_higher_order_with_functionalization(self):
        backend = EagerRecordGraphAndInputs()
        cnt = torch._dynamo.testing.CompileCounterWithBackend(backend)

        @torch.compile(backend=cnt, fullgraph=True)
        def f(x):
            return wrap(lambda x: x.add_(1.0), x)

        def check_count_and_graph(
            exp_frame_count, exp_op_count, exp_n_graph, exp_graph
        ):
            self.assertEqual(cnt.frame_count, exp_frame_count)
            self.assertEqual(cnt.op_count, exp_op_count)
            self.assertEqual(len(backend.graphs), exp_n_graph)
            actual = normalize_gm(
                backend.graphs[exp_n_graph - 1].print_readable(print_output=False)
            )
            self.assertExpectedInline(actual, exp_graph)

        t = torch.randn([3, 4])
        t_clone = t.clone()
        t_clone2 = t.clone()
        f(t)

        expected_graph = """\
class GraphModule(torch.nn.Module):
    def forward(self, L_x_ : torch.Tensor):
        l_x_ = L_x_

        wrap_body_0 = self.wrap_body_0
        wrap = torch._higher_order_ops.wrap.wrap(wrap_body_0, l_x_);  wrap_body_0 = l_x_ = None
        getitem = wrap[0];  wrap = None
        return (getitem,)

    class GraphModule(torch.nn.Module):
        def forward(self, l_x_):
            add_ = l_x_.add_(1.0);  l_x_ = None
            return (add_,)
"""
        check_count_and_graph(1, 2, 1, expected_graph)

        ff = torch.func.functionalize(f)
        ff_out = ff(t_clone)
        # frame count and op count are incremented due to re-compilation
        check_count_and_graph(2, 4, 2, expected_graph)

        try:
            x = torch._to_functional_tensor(t_clone2)
            torch._mirror_autograd_meta_to(t_clone2, x)
            torch._enable_functionalization(reapply_views=False)
            aot_f_out = f(x)
        finally:
            torch._disable_functionalization()

        # frame count and op count are incremented due to re-compilation
        check_count_and_graph(3, 6, 3, expected_graph)

    def test_has_torch_function(self):
        class MyTensor:
            @classmethod
            def __torch_function__(cls, func, types, args=(), kwargs=None):
                if kwargs is None:
                    kwargs = {}

                if func is torch.max:
                    return torch.tensor(123)
                return func(*args, **kwargs)

        class LocalSubclass(torch.Tensor):
            @classmethod
            def __torch_function__(cls, func, types, args=(), kwargs=None):
                if kwargs is None:
                    kwargs = {}
                return func(*args, **kwargs)

        def fn(x):
            return torch.overrides.has_torch_function_unary(
                x
            ), torch.overrides.has_torch_function_variadic(x)

        for test_class in [MyTensor, LocalSubclass]:
            x = test_class()
            ref0 = fn(x)
            ref1 = fn(4)
            opt_fn = torch._dynamo.optimize("eager")(fn)
            res0 = opt_fn(x)
            res1 = opt_fn(4)
            self.assertEqual(ref0, res0)
            self.assertEqual(ref1, res1)

    def test_wrapper_subclass_guards_on_inner_tensor(self):
        # Holds an inner tensor, that has a distinct shape from the outer wrapper tensor.
        # Also adds additional guards on the inner tensor's sizes.
        # When the first input to an op has x.shape[0] > 5, we insert an extra add node.
        class DoubleSizeMaybeAddGeThreeTensor(torch.Tensor):
            @staticmethod
            def __new__(cls, inner):
                # Double the outer-most dimension
                outer_shape = (inner.shape[0] * 2,) + inner.shape[1:]
                return torch.Tensor._make_wrapper_subclass(
                    # TODO: right now, _make_wrapper_subclass's dynamic shape interaction is not great.
                    # Calling the overload that has kwargs causes us to go down the first overload path,
                    # which will **always** specialize sizes.
                    # We should probably eventually fix this so that the first overload can just handle dynamic shapes.
                    cls,
                    outer_shape,
                    inner.stride(),
                    None,
                    None,
                    inner.dtype,
                    inner.layout,
                    inner.device,
                    False,
                    inner.requires_grad,
                )

            def __init__(self, inner):
                self.inner_elem = inner

            def __tensor_flatten__(self):
                return ["inner_elem"], None

            @staticmethod
            def __tensor_unflatten__(inner_tensors, _):
                return DoubleSizeMaybeAddGeThreeTensor(inner_tensors["inner_elem"])

            def __repr__(self):
                return f"DoubleSizeMayberAddGeThreeTensor({repr(self.inner_elem)})"

            @classmethod
            def __torch_dispatch__(cls, func, types, args=(), kwargs=None):
                if kwargs is None:
                    kwargs = {}

                args_inner = torch.utils._pytree.tree_map_only(
                    DoubleSizeMaybeAddGeThreeTensor, lambda x: x.inner_elem, args
                )
                out_inner = func(*args_inner, **kwargs)

                # Add guards on the  inner tensor's sizes
                if args_inner[0].shape[0] > 3:
                    out_inner += 2

                return DoubleSizeMaybeAddGeThreeTensor(out_inner)

        lower_bound_str = None
        upper_bound_str = None
        curr_var_to_val = None
        curr_var_to_sources = None

        def backend(gm, args):
            print(gm.code)
            context = torch._guards.TracingContext.get()
            val_to_guards = list(context.fake_mode.shape_env.var_to_guards.values())

            # Grab info on sources and guards from the shapenv
            nonlocal lower_bound_str
            nonlocal upper_bound_str
            nonlocal curr_var_to_val
            nonlocal curr_var_to_sources

            lower_bound_str = str(val_to_guards[0][0].expr)
            upper_bound_str = str(val_to_guards[0][1].expr)
            curr_var_to_val = {
                str(k): v for k, v in context.fake_mode.shape_env.var_to_val.items()
            }
            curr_var_to_sources = {
                str(k): v[0].name()
                for k, v in context.fake_mode.shape_env.var_to_sources.items()
            }
            return gm

        @torch.compile(backend=backend)
        def fn(x):
            if x.shape[0] < 10:
                return torch.mul(x, x)
            else:
                return torch.div(x, x)

        inp = torch.ones(4, 4)

        x = DoubleSizeMaybeAddGeThreeTensor(inp)
        torch._dynamo.mark_dynamic(x, 0)
        res = fn(x)
        # During fakeifying, we end up allocating a separate symint
        # for the outer and inner tensor (in this test, s0 is unused).
        expected_var_to_val = {
            "s0": 8,
            "s1": 4,
        }
        expected_var_to_sources = {
            "s0": "L['x'].size()[0]",
            "s1": "L['x'].inner_elem.size()[0]",
        }
        # lower bound comes from code underneath torch_dispatch  (operating on the inner tensor size)
        expected_lower_bound = "s1 > 3"
        # upper bound comes from user code (operating on the wrapper size)
        expected_upper_bound = "2*s1 < 10"
        self.assertEqual(curr_var_to_val, expected_var_to_val)
        self.assertEqual(curr_var_to_sources, expected_var_to_sources)
        self.assertEqual(lower_bound_str, expected_lower_bound)
        self.assertEqual(upper_bound_str, expected_upper_bound)

    def test_recompile_with_symbool_inputs(self):
        def f(pred: bool):
            if pred:
                return torch.ones([3, 4])
            else:
                return torch.ones([4, 3])

        def test_recompilation(
            f, x, sizes, exp_graphs, exp_frame_count, exp_shape_env_guards
        ):
            torch._dynamo.reset()
            shape_env = ShapeEnv()
            backend = torch._dynamo.testing.EagerAndRecordGraphs()
            cnt = torch._dynamo.testing.CompileCounterWithBackend(backend)
            f_cond = torch.compile(f, backend=cnt, fullgraph=True)
            with torch._subclasses.fake_tensor.FakeTensorMode(
                shape_env=shape_env
            ) as fake_mode:
                fake_inp = fake_mode.from_tensor(
                    x, dynamic_dims=[DimDynamic.DYNAMIC for i in range(x.dim())]
                )
                for i, size in enumerate(sizes):
                    pred = fake_inp.size(0) == size
                    f_cond(pred)
                    actual = normalize_gm(
                        backend.graphs[exp_frame_count[i] - 1].print_readable(
                            print_output=False
                        )
                    )
                    actual_guard_str = [str(guard.expr) for guard in shape_env.guards]
                    self.assertExpectedInline(actual, exp_graphs[i])
                    self.assertEqual(cnt.frame_count, exp_frame_count[i])
                    self.assertEqual(actual_guard_str, exp_shape_env_guards[i])

        true_graph = """\
class GraphModule(torch.nn.Module):
    def forward(self):
        ones = torch.ones([3, 4])
        return (ones,)
"""
        false_graph = """\
class GraphModule(torch.nn.Module):
    def forward(self):
        ones = torch.ones([4, 3])
        return (ones,)
"""
        test_recompilation(
            f,
            torch.randn([3, 4]),
            [3, 3, 4, 5],
            exp_graphs=[true_graph, true_graph, false_graph, false_graph],
            exp_frame_count=[1, 1, 2, 2],
            exp_shape_env_guards=[
                [],
                # s0 is specialized and guarded in outter shape_env when dynamo checks the guards
                ["Eq(Piecewise((1, Eq(s0, 3)), (0, True)), 1)"],
                [
                    "Eq(Piecewise((1, Eq(s0, 3)), (0, True)), 1)",
                    "Ne(Piecewise((1, Eq(s0, 4)), (0, True)), 1)",
                ],
                [
                    "Eq(Piecewise((1, Eq(s0, 3)), (0, True)), 1)",
                    "Ne(Piecewise((1, Eq(s0, 4)), (0, True)), 1)",
                    "Ne(Piecewise((1, Eq(s0, 5)), (0, True)), 1)",
                ],
            ],
        )

        test_recompilation(
            f,
            torch.randn([3, 4]),
            [4, 5, 3, 3],
            exp_graphs=[false_graph, false_graph, true_graph, true_graph],
            exp_frame_count=[1, 1, 2, 2],
            exp_shape_env_guards=[
                [],
                # s0 is specialized and guarded in outter shape_env when dynamo checks the guards
                ["Ne(Piecewise((1, Eq(s0, 5)), (0, True)), 1)"],
                [
                    "Ne(Piecewise((1, Eq(s0, 5)), (0, True)), 1)",
                    "Eq(Piecewise((1, Eq(s0, 3)), (0, True)), 1)",
                ],
                [
                    "Ne(Piecewise((1, Eq(s0, 5)), (0, True)), 1)",
                    "Eq(Piecewise((1, Eq(s0, 3)), (0, True)), 1)",
                    "Eq(Piecewise((1, Eq(s0, 3)), (0, True)), 1)",
                ],
            ],
        )


class TestNestedTensor(torch._dynamo.test_case.TestCase):
    def _get_jagged_tensor(self, nested_size, offsets):
        # Makes a jagged tensor with N constituent tensors with size
        # as specified ((S0, S1, S2), D)
        D = nested_size[1]
        out = []
        for s in nested_size[0]:
            out.append(torch.randn(s, D, requires_grad=True, dtype=torch.float64))
        return jagged_from_list(out, offsets)

    def _check_recompiles(self, fn, inputs1, inputs2, recompiles):
        compile_count = [0]

        def counter(gm, example_inputs):
            compile_count[0] += 1
            return gm

        compiled_f = torch.compile(fn, fullgraph=True, backend=counter, dynamic=True)
        out = compiled_f(*inputs1)
        self.assertEqual(compile_count[0], 1)
        out = compiled_f(*inputs2)
        self.assertEqual(compile_count[0], 2 if recompiles else 1)

    def test_unary_does_not_recompile(self):
        nt1, _ = self._get_jagged_tensor(((2, 3, 4), 3), None)
        nt2, _ = self._get_jagged_tensor(((3, 4, 5, 6), 4), None)
        self._check_recompiles(lambda nt1: nt1.sin(), (nt1,), (nt2,), False)

    def test_binary_does_not_recompile(self):
        def binary(nt1, nt2):
            if nt1.shape == nt2.shape:
                return nt1 + nt2
            else:
                return nt1.sin()

        # Basic binary
        nt1, offsets = self._get_jagged_tensor(((2, 3, 4), 3), None)
        nt2, _ = self._get_jagged_tensor(((2, 3, 4), 3), offsets)
        nt3, offsets = self._get_jagged_tensor(((3, 4, 5), 4), None)
        nt4, _ = self._get_jagged_tensor(((3, 4, 5), 4), offsets)
        self._check_recompiles(binary, (nt1, nt2), (nt3, nt4), False)

    def test_binary_recompiles(self):
        def binary(nt1, nt2):
            if nt1.shape == nt2.shape:
                return nt1 + nt2
            else:
                return nt1.sin()

        # Binary recompiles because singleton ints no longer match
        nt1, offsets = self._get_jagged_tensor(((2, 3, 4), 3), None)
        nt2, _ = self._get_jagged_tensor(((2, 3, 4), 3), offsets)
        nt3, _ = self._get_jagged_tensor(((2, 3, 4), 3), None)
        self._check_recompiles(binary, (nt1, nt2), (nt1, nt3), True)

    def test_binary_recompiles_due_to_duck_sizing(self):
        # Even though the input is unused, we still guard due to duck sizing
        nt1, offsets = self._get_jagged_tensor(((2, 3, 4), 3), None)
        nt2, _ = self._get_jagged_tensor(((2, 3, 4), 3), offsets)
        nt3, _ = self._get_jagged_tensor(((2, 3, 4), 3), None)
        self._check_recompiles(lambda nt1, nt2: nt1.sin(), (nt1, nt2), (nt1, nt3), True)

    # TODO: cannot parametrize this test class with device for some reason
    def _test_autograd(self, backend):
        a = torch.randn(2, 3, requires_grad=True, dtype=torch.float64)
        b = torch.randn(3, 3, requires_grad=True, dtype=torch.float64)
        c = torch.randn(4, 3, requires_grad=True, dtype=torch.float64)
        nt, offsets = jagged_from_list([a, b, c], None)
        nt2, _ = jagged_from_list([a, b, c], offsets)

        def fn1(nt1, nt2):
            return (nt1 + nt2).sin().cos()

        compiled_f = torch.compile(
            fn1, fullgraph=True, backend="aot_eager", dynamic=True
        )
        out = compiled_f(nt, nt2)
        out_buffer = ViewBufferFromNested.apply(out)
        ga, gb, gc = torch.autograd.grad(out_buffer.sum(), (a, b, c))

        out_ref = compiled_f(nt, nt2)
        out_buffer_ref = ViewBufferFromNested.apply(out_ref)
        ga_ref, gb_ref, gc_ref = torch.autograd.grad(out_buffer_ref.sum(), (a, b, c))

        self.assertTrue(torch.allclose(ga, ga_ref))
        self.assertTrue(torch.allclose(gb, gb_ref))
        self.assertTrue(torch.allclose(gc, gc_ref))

    def test_basic_autograd(self):
        self._test_autograd("aot_eager")

    @requires_cuda()
    def test_basic_autograd_inductor(self):
        self._test_autograd("inductor")

    def test_unbind(self):
        nt, _ = self._get_jagged_tensor(((2, 3, 4), 3), None)
        nt2, _ = self._get_jagged_tensor(((2, 3, 5), 2), None)
        nt3, _ = self._get_jagged_tensor(((2, 3, 4, 5), 3), None)

        def fn(x):
            return x.unbind()

        compiled_f = torch.compile(fn, fullgraph=True, backend="eager", dynamic=True)
        out = compiled_f(nt)

        out_ref = fn(nt)

        # correctness
        self.assertEqual(len(out), len(out_ref))
        for x, x_ref in zip(out, out_ref):
            self.assertTrue(torch.allclose(x, x_ref))

        # We specialize on the length of offsets, e.g. (1) we recompile if the
        # length of the offsets is different. (2) we don't recompile if the
        # length of the offsets is the same, even if the size of the constituent
        # tensors are different.
        self._check_recompiles(fn, (nt,), (nt2,), False)
        self._check_recompiles(fn, (nt,), (nt3,), True)

<<<<<<< HEAD
    def test_inputs_to_compiled_fn_are_views(self):
        nt, _ = self._get_jagged_tensor(((2, 3, 4), 3), None)
        nt_view = nt.unsqueeze(-1)

        def fn(x):
            return x.sin()

        out_ref = fn(nt_view)
        compile_fn = torch.compile(fn, fullgraph=True, backend="aot_eager", dynamic=True)
        out = compile_fn(nt_view)

        # Check metadata and values are correct
        self.assertTrue(out.size() == out_ref.size())
        self.assertTrue(out.stride() == out_ref.stride())
        self.assertTrue(torch.allclose(out.values(), out_ref.values()))
=======
>>>>>>> c120e560

if __name__ == "__main__":
    from torch._dynamo.test_case import run_tests

    run_tests()<|MERGE_RESOLUTION|>--- conflicted
+++ resolved
@@ -1,5 +1,6 @@
 # Owner(s): ["module: dynamo"]
 import functools
+import itertools
 import unittest
 
 import torch
@@ -739,13 +740,15 @@
 
 
 class TestNestedTensor(torch._dynamo.test_case.TestCase):
-    def _get_jagged_tensor(self, nested_size, offsets):
+    def _get_jagged_tensor(self, nested_size, offsets, requires_grad=True):
         # Makes a jagged tensor with N constituent tensors with size
         # as specified ((S0, S1, S2), D)
         D = nested_size[1]
         out = []
         for s in nested_size[0]:
-            out.append(torch.randn(s, D, requires_grad=True, dtype=torch.float64))
+            out.append(
+                torch.randn(s, D, requires_grad=requires_grad, dtype=torch.float64)
+            )
         return jagged_from_list(out, offsets)
 
     def _check_recompiles(self, fn, inputs1, inputs2, recompiles):
@@ -858,24 +861,73 @@
         self._check_recompiles(fn, (nt,), (nt2,), False)
         self._check_recompiles(fn, (nt,), (nt3,), True)
 
-<<<<<<< HEAD
+    def _get_views(self):
+        # There are three cases to consider here based on the logic in
+        # meta_utils.py
+        #
+        # (1) basic case:
+        # view is not a leaf and has the same requires grad as its basic case
+        x, _ = self._get_jagged_tensor(((2, 3, 4), 3), None, requires_grad=True)
+        self.assertEqual(x.is_leaf, False)
+        yield x.unsqueeze(-1)
+
+        # (2) leaf view case:
+        # the view has to be a leaf (w/ requires_grad True or requires_grad False)
+        # base w/ requires_grad True or requires_grad False
+        for requires_grad_1, requires_grad_2 in itertools.product(
+            [True, False], repeat=2
+        ):
+            x, _ = self._get_jagged_tensor(
+                ((2, 3, 4), 3), None, requires_grad=requires_grad_1
+            )
+            with torch.no_grad():
+                x_view = x.unsqueeze(-1)
+                # The issue is this doesn't quite work
+                x_view.requires_grad_(requires_grad_2)
+            yield x_view
+
+        # (3) obscure case:
+        # view is not a leaf (implies requires_grad True)
+        # base w/ requires_grad False)
+        x, _ = self._get_jagged_tensor(((2, 3, 4), 3), None, requires_grad=False)
+        # intermediate leaf view
+        with torch.no_grad():
+            x_view = x.unsqueeze(-1)
+        x_view.requires_grad_(True)
+        x_view_view = x_view.unsqueeze(-1)
+        yield x_view_view
+
     def test_inputs_to_compiled_fn_are_views(self):
-        nt, _ = self._get_jagged_tensor(((2, 3, 4), 3), None)
-        nt_view = nt.unsqueeze(-1)
-
-        def fn(x):
-            return x.sin()
-
-        out_ref = fn(nt_view)
-        compile_fn = torch.compile(fn, fullgraph=True, backend="aot_eager", dynamic=True)
-        out = compile_fn(nt_view)
-
-        # Check metadata and values are correct
-        self.assertTrue(out.size() == out_ref.size())
-        self.assertTrue(out.stride() == out_ref.stride())
-        self.assertTrue(torch.allclose(out.values(), out_ref.values()))
-=======
->>>>>>> c120e560
+        for nt_view in self._get_views():
+
+            def fn(x):
+                return x.sin()
+
+            out_ref = fn(nt_view)
+            torch._dynamo.reset()
+            compile_fn = torch.compile(
+                fn, fullgraph=True, backend="aot_eager", dynamic=True
+            )
+            out = compile_fn(nt_view)
+
+            # Check metadata and values are correct
+            self.assertTrue(out.size() == out_ref.size())
+            self.assertTrue(out.stride() == out_ref.stride())
+            self.assertTrue(torch.allclose(out.values(), out_ref.values()))
+
+            # Check that no guards are incurred
+            def backend(gm, args):
+                context = torch._guards.TracingContext.get()
+                val_to_guards = context.fake_mode.shape_env.var_to_guards.values()
+                self.assertEqual(len(val_to_guards), 0)
+                return gm
+
+            torch._dynamo.reset()
+            compile_fn = torch.compile(
+                fn, fullgraph=True, backend=backend, dynamic=True
+            )
+            out = compile_fn(nt_view)
+
 
 if __name__ == "__main__":
     from torch._dynamo.test_case import run_tests
