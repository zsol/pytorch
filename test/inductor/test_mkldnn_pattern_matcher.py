--- conflicted
+++ resolved
@@ -912,7 +912,6 @@
                 return self.linear2(self.linear(x))
 
         bias_list = [True, False]
-<<<<<<< HEAD
         for int8_mixed_bf16 in (
             [False, True] if torch.ops.mkldnn._is_mkldnn_bf16_supported() else [False]
         ):
@@ -920,45 +919,26 @@
                 mod = M(bias).eval()
                 v = torch.randn((2, 4))
 
-                # Totally pattern_matcher_count 5, pattern_matcher_nodes 23 (28 if int8-mixed-bf16)
-                # 1. 2 pair of to_int8 and to_fp32 at input matched in pointless_convert pass
-                #    at torch/_inductor/fx_passes/joint_graph.py: [convert_element_type, convert_element_type_1]
-                # 2. 2 dequant-linear pattern matched in quantization weight prepack
-                #    [convert_element_type_1, sub, mul_1, optional(convert_element_type_3),
-                #     dequantize_per_channel, optional(convert_element_type_9), t, addmm/mm]
-                # 3. qlinear->quant node for int8 output
-                #    [qlinear_pointwise_default_1, optional(convert_element_type_6), mul_2, round_2,
-                #     add_1, clamp_min_1, clamp_max_1, convert_element_type_2]
+                def matcher_check_fn():
+                    # 1. dequant-linear pattern matched in quantization weight prepack
+                    #    int8-mixed-fp32: [convert_element_type_1, sub, mul_1, dequantize_per_channel, t, addmm/mm]
+                    #    int8-mixed-bf16: [convert_element_type_1, sub, mul_1, optional(convert_element_type_3),
+                    #                      dequantize_per_channel, optional(convert_element_type_9), t, addmm/mm]
+                    self.assertEqual(
+                        counters["inductor"]["qlinear_weight_prepack_matcher_count"], 2
+                    )
+                    self.assertEqual(
+                        counters["inductor"]["qlinear_weight_prepack_matcher_nodes"],
+                        16 if int8_mixed_bf16 else 12,
+                    )
+
                 self._test_common(
                     mod,
                     (v,),
-                    5,
-                    28 if int8_mixed_bf16 else 23,
                     check_autocast=int8_mixed_bf16,
                     check_quantization=True,
-                )
-=======
-        for bias in bias_list:
-            mod = M(bias).eval()
-            v = torch.randn((2, 4))
-
-            def matcher_check_fn():
-                # 1. dequant-linear pattern matched in quantization weight prepack
-                #    [convert_element_type_1, sub, mul_1, dequantize_per_channel, t, addmm/mm]
-                self.assertEqual(
-                    counters["inductor"]["qlinear_weight_prepack_matcher_count"], 1
-                )
-                self.assertEqual(
-                    counters["inductor"]["qlinear_weight_prepack_matcher_nodes"], 6
-                )
-
-            self._test_common(
-                mod,
-                (v,),
-                check_quantization=True,
-                matcher_check_fn=matcher_check_fn,
-            )
->>>>>>> 9d8de9c1
+                    matcher_check_fn=matcher_check_fn,
+                )
 
     @skipIfNoDynamoSupport
     @skipIfNoONEDNN
@@ -981,7 +961,6 @@
                 return self.unary_fn2(self.linear2(tmp))
 
         bias_list = [True, False]
-<<<<<<< HEAD
         for int8_mixed_bf16 in (
             [False, True] if torch.ops.mkldnn._is_mkldnn_bf16_supported() else [False]
         ):
@@ -989,51 +968,23 @@
                 mod = M(bias).eval()
                 v = torch.randn((2, 4))
 
-                # Totally pattern_matcher_count 6, pattern_matcher_nodes 26 (31 if int8-mixed-bf16)
-                # 1. 2 pair of to_int8 and to_fp32 at input matched in pointless_convert pass
-                #    at torch/_inductor/fx_passes/joint_graph.py: [convert_element_type, convert_element_type_1]
-                # 2. 2 dequant-linear pattern matched in quantization weight prepack
-                #    [convert_element_type_1, sub, mul_1, optional(convert_element_type_3),
-                #     dequantize_per_channel, optional(convert_element_type_2), t, addmm/mm]
-                # 3. Quantization fusion int8 output in post-grad fusion pass
-                #    [qlinear_pointwise_default_1, relu, optional(convert_element_type_6), mul_2,
-                #     round_2, add_1, clamp_min_1, clamp_max_1, convert_element_type_2]
-                # 4. Quantization fusion fp32/bf16 otuput in post-grad fusion pass
-                #    [qlinear_pointwise_default, relu]
+                def matcher_check_fn():
+                    # 1. dequant-linear pattern matched in quantization weight prepack
+                    self.assertEqual(
+                        counters["inductor"]["qlinear_weight_prepack_matcher_count"], 2
+                    )
+                    # 2. QLinear Unary fusion in post-grad fusion pass
+                    self.assertEqual(
+                        counters["inductor"]["qlinear_unary_matcher_count"], 2
+                    )
+
                 self._test_common(
                     mod,
                     (v,),
-                    6,
-                    31 if int8_mixed_bf16 else 26,
                     check_autocast=int8_mixed_bf16,
                     check_quantization=True,
-                )
-=======
-        for bias in bias_list:
-            mod = M(bias).eval()
-            v = torch.randn((2, 4))
-
-            def matcher_check_fn():
-                # 1. dequant-linear pattern matched in quantization weight prepack
-                #    [convert_element_type_1, sub, mul_1, dequantize_per_channel, t, addmm/mm]
-                self.assertEqual(
-                    counters["inductor"]["qlinear_weight_prepack_matcher_count"], 1
-                )
-                self.assertEqual(
-                    counters["inductor"]["qlinear_weight_prepack_matcher_nodes"], 6
-                )
-                # 2. QLinear Unary fusion in post-grad fusion pass * 1
-                #    [qlinear_pointwise_default, relu]
-                self.assertEqual(counters["inductor"]["qlinear_unary_matcher_count"], 1)
-                self.assertEqual(counters["inductor"]["qlinear_unary_matcher_nodes"], 2)
-
-            self._test_common(
-                mod,
-                (v,),
-                check_quantization=True,
-                matcher_check_fn=matcher_check_fn,
-            )
->>>>>>> 9d8de9c1
+                    matcher_check_fn=matcher_check_fn,
+                )
 
     @skipIfNoDynamoSupport
     @skipIfNoONEDNN
@@ -1070,63 +1021,29 @@
         mod = M().eval()
         v = torch.rand((2, 4))
 
-<<<<<<< HEAD
         for int8_mixed_bf16 in (
             [False, True] if torch.ops.mkldnn._is_mkldnn_bf16_supported() else [False]
         ):
-            # Totally 6 pattern_matcher_count, 30 (38 if int8-mixed-bf16) pattern_matcher_nodes for linear
-            # 1. Pair of to_int8 and to_fp32 at linear input,
-            #    matched in pointless_convert pass at
-            #    torch/_inductor/fx_passes/joint_graph.py: [convert_element_type, convert_element_type_1]
-            #    NB: since quant workflow now duplicates DQ node, for each user, we wont necessarily see
-            #        pointless_convert. A pointless convert appears in [q -> dq] decomposed, in inductor
-            #        decomp, as [mul(fp32) -> add(fp32) -> to_int8 -> to_float -> sub -> mul]
-            #        However when dq has multiple users we will have
-            #        [mul(fp32) -> add(fp32) -> to_int8 -> to_float -> sub -> mul]
-            #                                          \-> to_float -> sub -> mul]
-            #        So for now we will discount one pattern here
-            # 2. Dequant pattern matcher for dequant promotion * 1
-            #    [convert_element_type_3, sub_1, mul_3, optional(convert_element_type_14)]
-            # 3. Dequant-linear pattern matched in quantization weight prepack * 3
-            #    [convert_element_type_1, sub, mul_1, optional(convert_element_type_default_2),
-            #     dequantize_per_channel, optional(convert_element_type_19), permute, addmm]
-            # 4. Quantization fusion in post-grad fusion pass * 1
-            #    [qlinear_pointwise_default, optional(convert_element_type_8), mul_6,
-            #     round_4, add_3, clamp_min_3, clamp_max_3, convert_element_type_6]
+
+            def matcher_check_fn():
+                # 1. Dequant pattern matcher for dequant promotion * 1
+                self.assertEqual(
+                    counters["inductor"]["dequant_promotion_matcher_count"], 1
+                )
+                # 2. dequant-linear pattern matched in quantization weight prepack * 3
+                self.assertEqual(
+                    counters["inductor"]["qlinear_weight_prepack_matcher_count"], 3
+                )
+                # 3. QLinear Unary fusion in post-grad fusion pass * 1
+                self.assertEqual(counters["inductor"]["qlinear_unary_matcher_count"], 1)
+
             self._test_common(
                 mod,
                 (v,),
-                6,
-                38 if int8_mixed_bf16 else 30,
                 check_autocast=int8_mixed_bf16,
                 check_quantization=True,
-            )
-=======
-        def matcher_check_fn():
-            # 1. Dequant pattern matcher for dequant promotion * 1
-            #    [convert_element_type_3, sub_1, mul_3]
-            self.assertEqual(counters["inductor"]["dequant_promotion_matcher_count"], 1)
-            self.assertEqual(counters["inductor"]["dequant_promotion_matcher_nodes"], 3)
-            # 2. dequant-linear pattern matched in quantization weight prepack * 3
-            #    [convert_element_type_1, sub, mul_1, dequantize_per_channel, t, addmm/mm]
-            self.assertEqual(
-                counters["inductor"]["qlinear_weight_prepack_matcher_count"], 3
-            )
-            self.assertEqual(
-                counters["inductor"]["qlinear_weight_prepack_matcher_nodes"], 18
-            )
-            # 3. QLinear Unary fusion in post-grad fusion pass * 1
-            #    [qlinear_pointwise_default, mul_6, round_4, add_3, clamp_min_3, clamp_max_3, convert_element_type_6]
-            self.assertEqual(counters["inductor"]["qlinear_unary_matcher_count"], 1)
-            self.assertEqual(counters["inductor"]["qlinear_unary_matcher_nodes"], 7)
-
-        self._test_common(
-            mod,
-            (v,),
-            check_quantization=True,
-            matcher_check_fn=matcher_check_fn,
-        )
->>>>>>> 9d8de9c1
+                matcher_check_fn=matcher_check_fn,
+            )
 
     @skipIfNoDynamoSupport
     @skipIfRocm
