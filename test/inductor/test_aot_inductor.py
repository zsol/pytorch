--- conflicted
+++ resolved
@@ -25,7 +25,6 @@
     TEST_WITH_ROCM,
     TestCase,
 )
-<<<<<<< HEAD
 from torch.testing._internal.inductor_utils import (
     copy_tests,
     HAS_CUDA,
@@ -33,10 +32,6 @@
     requires_multigpu,
     TestFailure,
 )
-=======
-
-from torch.testing._internal.triton_utils import HAS_CUDA, requires_cuda
->>>>>>> adcf9bb2
 from torch.utils import _pytree as pytree
 
 if HAS_CUDA:
@@ -51,19 +46,6 @@
         sys.exit(0)
     raise unittest.SkipTest("requires sympy/functorch/filelock")
 
-<<<<<<< HEAD
-=======
-try:
-    try:
-        from .test_torchinductor import copy_tests, requires_multigpu, TestFailure
-    except ImportError:
-        from test_torchinductor import copy_tests, requires_multigpu, TestFailure
-except (unittest.SkipTest, ImportError) as e:
-    if __name__ == "__main__":
-        sys.exit(0)
-    raise
-
->>>>>>> adcf9bb2
 
 class AOTInductorModelRunner:
     @classmethod
