--- conflicted
+++ resolved
@@ -12,18 +12,8 @@
     get_test_times,
 )
 
-TEST_TIMES_FILE = ".pytorch-test-times.json"
-TEST_FILE_RATINGS_FILE = ".pytorch-test-file-ratings.json"
-TEST_CLASS_RATINGS_FILE = ".pytorch-test-class-ratings.json"
-
 
 def main() -> None:
-<<<<<<< HEAD
-    print(f"Exporting test times from test-infra to {TEST_TIMES_FILE}")
-    get_test_times(str(REPO_ROOT), filename=TEST_TIMES_FILE)
-    get_test_file_ratings(str(REPO_ROOT), filename=TEST_FILE_RATINGS_FILE)
-    get_test_class_ratings(str(REPO_ROOT), filename=TEST_CLASS_RATINGS_FILE)
-=======
     print("Exporting files from test-infra")
     get_test_times()
     get_test_class_times()
@@ -31,7 +21,6 @@
     get_test_class_ratings()
     get_td_heuristic_historial_edited_files_json()
     get_td_heuristic_profiling_json()
->>>>>>> a8c74e82
 
 
 if __name__ == "__main__":
