--- conflicted
+++ resolved
@@ -4,13 +4,11 @@
     CorrelatedWithHistoricalFailures,
 )
 from tools.testing.target_determination.heuristics.edited_by_pr import EditedByPR
-<<<<<<< HEAD
 from tools.testing.target_determination.heuristics.historical_class_failure_correlation import (
     HistoricalClassFailurCorrelation,
-=======
+)
 from tools.testing.target_determination.heuristics.historical_edited_files import (
     HistorialEditedFiles,
->>>>>>> b375f61b
 )
 
 from tools.testing.target_determination.heuristics.interface import (
@@ -29,7 +27,7 @@
 HEURISTICS: List[HeuristicInterface] = [
     PreviouslyFailedInPR(),
     EditedByPR(),
-    HistoricalClassFailurCorrelation(),
+    HistoricalClassFailurCorrelation(trial_mode=True),
     CorrelatedWithHistoricalFailures(),
     HistorialEditedFiles(trial_mode=True),
     Profiling(trial_mode=True),
