#include <ATen/ATen.h>
#include <ATen/NativeFunctions.h>
#include <ATen/NamedTensorUtils.h>
#include <ATen/native/Pool.h>


namespace at {
namespace meta {
using namespace native;
TORCH_META_FUNC(max_pool2d_with_indices)
(const Tensor& input,
IntArrayRef kernel_size,
IntArrayRef stride,
IntArrayRef padding,
IntArrayRef dilation,
bool ceil_mode) {
  // #20866, #22032: Guarantee this for the official C++ API?
  TORCH_CHECK(kernel_size.size() == 1 || kernel_size.size() == 2,
    "max_pool2d: kernel_size must either be a single int, or a tuple of two ints")
  const int kH = safe_downcast<int, int64_t>(kernel_size[0]);
  const int kW = kernel_size.size() == 1 ? kH : safe_downcast<int, int64_t>(kernel_size[1]);

  // NB: stride default is not expressible as an integer constant, so we accept
  // empty stride for this case
  TORCH_CHECK(stride.size() == 0 || stride.size() == 1 || stride.size() == 2,
    "max_pool2d: stride must either be omitted, a single int, or a tuple of two ints")
  const int dH = stride.empty() ? kH : safe_downcast<int, int64_t>(stride[0]);
  const int dW = stride.empty() ? kW :
                 stride.size() == 1 ? dH : safe_downcast<int, int64_t>(stride[1]);

  TORCH_CHECK(padding.size() == 1 || padding.size() == 2,
    "max_pool2d: padding must be either be a single int, or a tuple of two ints");
  const int padH = safe_downcast<int, int64_t>(padding[0]);
  const int padW = padding.size() == 1 ? padH : safe_downcast<int, int64_t>(padding[1]);

  TORCH_CHECK(dilation.size() == 1 || dilation.size() == 2,
    "max_pool2d: dilation must be either a single int, or a tuple of two ints");
  const int dilationH = safe_downcast<int, int64_t>(dilation[0]);
  const int dilationW = dilation.size() == 1 ? dilationH : safe_downcast<int, int64_t>(dilation[1]);

  const auto memory_format = input.suggest_memory_format();
  if (memory_format == at::MemoryFormat::ChannelsLast) {
    TORCH_CHECK(input.ndimension() == 4,
      "non-empty 4D (batch mode) tensor expected for input with channels_last layout");
  } else if (memory_format == at::MemoryFormat::Contiguous) {
    TORCH_CHECK((input.ndimension() == 3 || input.ndimension() == 4),
      "non-empty 3D or 4D (batch mode) tensor expected for input");
  } else {
    TORCH_CHECK(false, "Unsupport memory format. Supports only ChannelsLast, Contiguous");
  }

  /* sizes */
  const int64_t nbatch = input.ndimension() == 4 ? input.size(-4) : 1;
  const int64_t nInputPlane = input.size(-3);
  const int64_t inputHeight = input.size(-2);
  const int64_t inputWidth = input.size(-1);

  const int64_t outputHeight = pooling_output_shape<int64_t>(inputHeight, kH, padH, dH, dilationH, ceil_mode);
  const int64_t outputWidth = pooling_output_shape<int64_t>(inputWidth, kW, padW, dW, dilationW, ceil_mode);

  pool2d_shape_check(
    input,
    kH, kW, dH, dW, padH, padW, dilationH, dilationW,
    nInputPlane,
    inputHeight, inputWidth,
    outputHeight, outputWidth, memory_format);

  /* resize output and indices */
  DimnameList maybe_names = input.has_names() ? input.names() : DimnameList{};
  if (input.ndimension() == 3) {
<<<<<<< HEAD
    set_output_raw_strided(0, {nInputPlane, outputHeight, outputWidth}, {}, input.options().memory_format(memory_format), maybe_names);
    /* indices will contain the locations for each output point */
    set_output_raw_strided(1, {nInputPlane, outputHeight, outputWidth}, {}, input.options().memory_format(memory_format).dtype(kLong), maybe_names);
  } else {
    set_output_raw_strided(0, {nbatch, nInputPlane, outputHeight, outputWidth}, {}, input.options().memory_format(memory_format), maybe_names);
    /* indices will contain the locations for each output point */
    set_output_raw_strided(1, {nbatch, nInputPlane, outputHeight, outputWidth}, {}, input.options().memory_format(memory_format).dtype(kLong), maybe_names);
=======
    set_output(0, {nInputPlane, outputHeight, outputWidth}, {}, input.options().memory_format(memory_format), maybe_names);
    /* indices will contain the locations for each output point */
    set_output(1, {nInputPlane, outputHeight, outputWidth}, {}, input.options().memory_format(memory_format).dtype(kLong), maybe_names);
  } else {
    set_output(0, {nbatch, nInputPlane, outputHeight, outputWidth}, {}, input.options().memory_format(memory_format), maybe_names);
    /* indices will contain the locations for each output point */
    set_output(1, {nbatch, nInputPlane, outputHeight, outputWidth}, {}, input.options().memory_format(memory_format).dtype(kLong), maybe_names);
>>>>>>> 8d93f6b4
  }
}

TORCH_META_FUNC(max_pool2d_with_indices_backward)
(const Tensor& gradOutput,
const Tensor& input,
IntArrayRef kernel_size,
IntArrayRef stride,
IntArrayRef padding,
IntArrayRef dilation,
bool ceil_mode,
const Tensor& indices) {
  // #20866, #22032: Guarantee this for the official C++ API?
  TORCH_CHECK(kernel_size.size() == 1 || kernel_size.size() == 2,
    "max_pool2d: kernel_size must either be a single int, or a tuple of two ints")
  const int kH = safe_downcast<int, int64_t>(kernel_size[0]);
  const int kW = kernel_size.size() == 1 ? kH : safe_downcast<int, int64_t>(kernel_size[1]);

  // NB: stride default is not expressible as an integer constant, so we accept
  // empty stride for this case
  TORCH_CHECK(stride.size() == 0 || stride.size() == 1 || stride.size() == 2,
    "max_pool2d: stride must either be omitted, a single int, or a tuple of two ints")
  const int dH = stride.empty() ? kH : safe_downcast<int, int64_t>(stride[0]);
  const int dW = stride.empty() ? kW :
                 stride.size() == 1 ? dH : safe_downcast<int, int64_t>(stride[1]);

  TORCH_CHECK(padding.size() == 1 || padding.size() == 2,
    "max_pool2d: padding must be either be a single int, or a tuple of two ints");
  const int padH = safe_downcast<int, int64_t>(padding[0]);
  const int padW = padding.size() == 1 ? padH : safe_downcast<int, int64_t>(padding[1]);

  TORCH_CHECK(dilation.size() == 1 || dilation.size() == 2,
    "max_pool2d: dilation must be either a single int, or a tuple of two ints");
  const int dilationH = safe_downcast<int, int64_t>(dilation[0]);
  const int dilationW = dilation.size() == 1 ? dilationH : safe_downcast<int, int64_t>(dilation[1]);

  TORCH_CHECK(input.dtype() == gradOutput.dtype(),
    "expected dtype ", input.dtype(), " for `gradOutput` but got dtype ", gradOutput.dtype());

  const auto memory_format = input.suggest_memory_format();
  if (memory_format == at::MemoryFormat::ChannelsLast) {
    TORCH_CHECK(input.ndimension() == 4,
      "non-empty 4D (batch mode) tensor expected for input with channels_last layout");
  } else if (memory_format == at::MemoryFormat::Contiguous) {
    TORCH_CHECK((input.ndimension() == 3 || input.ndimension() == 4),
      "non-empty 3D or 4D (batch mode) tensor expected for input");
  } else {
    TORCH_CHECK(false, "Unsupport memory format. Supports only ChannelsLast, Contiguous");
  }

  /* sizes */
  const int64_t nInputPlane = input.size(-3);
  const int64_t inputHeight = input.size(-2);
  const int64_t inputWidth = input.size(-1);

  /* XXX preserve the existing shape check behavior */
  const int64_t outputHeight_for_shape_check = pooling_output_shape<int64_t>(inputHeight, kH, padH, dH, dilationH, ceil_mode);
  const int64_t outputWidth_for_shape_check = pooling_output_shape<int64_t>(inputWidth, kW, padW, dW, dilationW, ceil_mode);

  max_pool2d_backward_shape_check(
    input,
    gradOutput,
    indices,
    kH, kW, dH, dW, padH, padW, dilationH, dilationW,
    nInputPlane,
    inputHeight, inputWidth,
    outputHeight_for_shape_check, outputWidth_for_shape_check,
    memory_format);

<<<<<<< HEAD
  set_output_raw_strided(0, input.sizes(), {}, input.options().memory_format(memory_format),
=======
  set_output(0, input.sizes(), {}, input.options().memory_format(memory_format),
>>>>>>> 8d93f6b4
             input.has_names() ? input.names() : DimnameList{});
}
} // namespace meta

namespace native {

TORCH_IMPL_FUNC(max_pool2d_with_indices_out_cpu)
(const Tensor& input,
IntArrayRef kernel_size,
IntArrayRef stride,
IntArrayRef padding,
IntArrayRef dilation,
bool ceil_mode,
const Tensor& output,
const Tensor& indices) {
  NoNamesGuard guard;

  const int kH = safe_downcast<int, int64_t>(kernel_size[0]);
  const int kW = kernel_size.size() == 1 ? kH : safe_downcast<int, int64_t>(kernel_size[1]);

  const int dH = stride.empty() ? kH : safe_downcast<int, int64_t>(stride[0]);
  const int dW = stride.empty() ? kW :
                 stride.size() == 1 ? dH : safe_downcast<int, int64_t>(stride[1]);

  const int padH = safe_downcast<int, int64_t>(padding[0]);
  const int padW = padding.size() == 1 ? padH : safe_downcast<int, int64_t>(padding[1]);

  const int dilationH = safe_downcast<int, int64_t>(dilation[0]);
  const int dilationW = dilation.size() == 1 ? dilationH : safe_downcast<int, int64_t>(dilation[1]);

  max_pool2d_kernel(
      kCPU, output, indices, input,
      kW, kH,
      dW, dH,
      padW, padH,
      dilationW, dilationH);
}

TORCH_IMPL_FUNC(max_pool2d_with_indices_backward_out_cpu)
(const Tensor& gradOutput,
const Tensor& input,
IntArrayRef kernel_size,
IntArrayRef stride,
IntArrayRef padding,
IntArrayRef dilation,
bool ceil_mode,
const Tensor& indices,
const Tensor& gradInput) {
  NoNamesGuard guard;

  gradInput.zero_();
  max_pool2d_backward_kernel(
      kCPU, const_cast<Tensor&>(gradInput),
      gradOutput, indices);
}

DEFINE_DISPATCH(max_pool2d_kernel);
DEFINE_DISPATCH(max_pool2d_backward_kernel);

} // at::native
} // at<|MERGE_RESOLUTION|>--- conflicted
+++ resolved
@@ -68,15 +68,6 @@
   /* resize output and indices */
   DimnameList maybe_names = input.has_names() ? input.names() : DimnameList{};
   if (input.ndimension() == 3) {
-<<<<<<< HEAD
-    set_output_raw_strided(0, {nInputPlane, outputHeight, outputWidth}, {}, input.options().memory_format(memory_format), maybe_names);
-    /* indices will contain the locations for each output point */
-    set_output_raw_strided(1, {nInputPlane, outputHeight, outputWidth}, {}, input.options().memory_format(memory_format).dtype(kLong), maybe_names);
-  } else {
-    set_output_raw_strided(0, {nbatch, nInputPlane, outputHeight, outputWidth}, {}, input.options().memory_format(memory_format), maybe_names);
-    /* indices will contain the locations for each output point */
-    set_output_raw_strided(1, {nbatch, nInputPlane, outputHeight, outputWidth}, {}, input.options().memory_format(memory_format).dtype(kLong), maybe_names);
-=======
     set_output(0, {nInputPlane, outputHeight, outputWidth}, {}, input.options().memory_format(memory_format), maybe_names);
     /* indices will contain the locations for each output point */
     set_output(1, {nInputPlane, outputHeight, outputWidth}, {}, input.options().memory_format(memory_format).dtype(kLong), maybe_names);
@@ -84,7 +75,6 @@
     set_output(0, {nbatch, nInputPlane, outputHeight, outputWidth}, {}, input.options().memory_format(memory_format), maybe_names);
     /* indices will contain the locations for each output point */
     set_output(1, {nbatch, nInputPlane, outputHeight, outputWidth}, {}, input.options().memory_format(memory_format).dtype(kLong), maybe_names);
->>>>>>> 8d93f6b4
   }
 }
 
@@ -154,11 +144,7 @@
     outputHeight_for_shape_check, outputWidth_for_shape_check,
     memory_format);
 
-<<<<<<< HEAD
-  set_output_raw_strided(0, input.sizes(), {}, input.options().memory_format(memory_format),
-=======
   set_output(0, input.sizes(), {}, input.options().memory_format(memory_format),
->>>>>>> 8d93f6b4
              input.has_names() ? input.names() : DimnameList{});
 }
 } // namespace meta
