--- conflicted
+++ resolved
@@ -179,65 +179,6 @@
   caffe2_do_allowlist(Caffe2_HIP_SRCS CAFFE2_ALLOWLISTED_FILES)
 endif()
 
-<<<<<<< HEAD
-if(BUILD_SPLIT_CUDA)
-  # Splitting the source files that'll be in torch_cuda between torch_cuda_cu and torch_cuda_cpp
-  set(Caffe2_GPU_SRCS_CU
-      "${PROJECT_SOURCE_DIR}/aten/src/ATen/cuda/CUDABlas.cpp"
-      "${PROJECT_SOURCE_DIR}/aten/src/ATen/cuda/CUDASolver.cpp"
-      "${PROJECT_SOURCE_DIR}/aten/src/ATen/cuda/CUDASparseBlas.cpp"
-      "${PROJECT_SOURCE_DIR}/aten/src/ATen/cuda/CublasHandlePool.cpp"
-      "${PROJECT_SOURCE_DIR}/aten/src/ATen/cuda/CusolverDnHandlePool.cpp"
-      "${PROJECT_SOURCE_DIR}/aten/src/ATen/native/cuda/Activation.cpp"
-      "${PROJECT_SOURCE_DIR}/aten/src/ATen/native/cuda/BatchLinearAlgebra.cpp"
-      "${PROJECT_SOURCE_DIR}/aten/src/ATen/native/cuda/BatchLinearAlgebraLib.cpp"
-      "${PROJECT_SOURCE_DIR}/aten/src/ATen/native/cuda/Blas.cpp"
-      "${PROJECT_SOURCE_DIR}/aten/src/ATen/native/cuda/Equal.cpp"
-      "${PROJECT_SOURCE_DIR}/aten/src/ATen/native/cuda/GridSampler.cpp"
-      "${PROJECT_SOURCE_DIR}/aten/src/ATen/native/cuda/IndexKernel.cpp"
-      "${PROJECT_SOURCE_DIR}/aten/src/ATen/native/cuda/ReduceOps.cpp"
-      "${PROJECT_SOURCE_DIR}/aten/src/ATen/native/cuda/ScanKernels.cpp"
-      "${PROJECT_SOURCE_DIR}/aten/src/ATen/native/cuda/Sort.cpp"
-      "${PROJECT_SOURCE_DIR}/aten/src/ATen/native/cuda/Sorting.cpp"
-      "${PROJECT_SOURCE_DIR}/aten/src/ATen/native/cuda/TensorModeKernel.cpp"
-      "${PROJECT_SOURCE_DIR}/aten/src/ATen/native/cuda/TensorShapeCUDA.cpp"
-      "${PROJECT_SOURCE_DIR}/aten/src/ATen/native/cuda/TensorTopK.cpp"
-      "${PROJECT_SOURCE_DIR}/aten/src/ATen/native/sparse/cuda/SparseBlas.cpp"
-      "${PROJECT_SOURCE_DIR}/aten/src/ATen/native/sparse/cuda/SparseBlasImpl.cpp"
-      "${PROJECT_SOURCE_DIR}/aten/src/ATen/native/sparse/cuda/SparseBlasLegacy.cpp"
-      "${PROJECT_SOURCE_DIR}/aten/src/ATen/native/sparse/cuda/SparseCUDABlas.cpp"
-      "${PROJECT_SOURCE_DIR}/aten/src/THC/THCStorage.cpp"
-      "${PROJECT_SOURCE_DIR}/aten/src/THC/THCTensor.cpp"
-
-      "${PROJECT_BINARY_DIR}/aten/src/ATen/RegisterCUDA.cpp"
-      "${PROJECT_BINARY_DIR}/aten/src/ATen/RegisterQuantizedCUDA.cpp"
-      "${PROJECT_BINARY_DIR}/aten/src/ATen/RegisterSparseCUDA.cpp"
-      "${PROJECT_BINARY_DIR}/aten/src/ATen/RegisterSparseCsrCUDA.cpp"
-   )
-
-  foreach(tmp ${Caffe2_GPU_SRCS})
-    if("${tmp}" MATCHES ".*aten.*\\.cu")
-      # Currently, torch_cuda_cu will have all the .cu files in aten, as well as some others that depend on those files
-      list(APPEND Caffe2_GPU_SRCS_CU "${tmp}")
-    else()
-      # Exclude special cases listed above that need to link to torch_cuda_cu
-      if(NOT "${tmp}" IN_LIST Caffe2_GPU_SRCS_CU)
-        list(APPEND Caffe2_GPU_SRCS_CPP "${tmp}")
-      endif()
-    endif()
-  endforeach()
-
-  foreach(tmp ${Caffe2_GPU_SRCS_W_SORT_BY_KEY})
-    if("${tmp}" MATCHES ".*aten.*\\.cu" AND NOT "${tmp}" MATCHES ".*TensorFactories.*")
-      list(APPEND Caffe2_GPU_SRCS_W_SORT_BY_KEY_CU ${tmp})
-    else()
-      list(APPEND Caffe2_GPU_SRCS_W_SORT_BY_KEY_CPP ${tmp})
-    endif()
-  endforeach()
-endif()
-
-=======
->>>>>>> efa9c86f
 if(PRINT_CMAKE_DEBUG_INFO)
   message(STATUS "CPU sources: ")
   foreach(tmp ${Caffe2_CPU_SRCS})
